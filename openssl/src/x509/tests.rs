use std::cmp::Ordering;

use crate::asn1::{Asn1Object, Asn1OctetString, Asn1Time};
use crate::bn::{BigNum, MsbOption};
use crate::hash::MessageDigest;
use crate::nid::Nid;
use crate::pkey::{PKey, Private};
use crate::rsa::Rsa;
#[cfg(not(boringssl))]
use crate::ssl::SslFiletype;
use crate::stack::Stack;
use crate::x509::extension::{
    AuthorityKeyIdentifier, BasicConstraints, ExtendedKeyUsage, KeyUsage, SubjectAlternativeName,
    SubjectKeyIdentifier,
};
#[cfg(not(boringssl))]
use crate::x509::store::X509Lookup;
use crate::x509::store::X509StoreBuilder;
#[cfg(any(ossl102, libressl261))]
use crate::x509::verify::{X509VerifyFlags, X509VerifyParam};
#[cfg(ossl102)]
use crate::x509::X509PurposeId;
#[cfg(any(ossl102, libressl261))]
use crate::x509::X509PurposeRef;
#[cfg(ossl110)]
use crate::x509::{CrlReason, X509Builder};
use crate::x509::{
    CrlStatus, X509Crl, X509Extension, X509Name, X509Req, X509StoreContext, X509VerifyResult, X509,
};

#[cfg(ossl110)]
use foreign_types::ForeignType;
use hex::{self, FromHex};
#[cfg(any(ossl102, libressl261))]
use libc::time_t;

use super::{AuthorityInformationAccess, CertificateIssuer, ReasonCode};

fn pkey() -> PKey<Private> {
    let rsa = Rsa::generate(2048).unwrap();
    PKey::from_rsa(rsa).unwrap()
}

#[test]
fn test_cert_loading() {
    let cert = include_bytes!("../../test/cert.pem");
    let cert = X509::from_pem(cert).unwrap();
    let fingerprint = cert.digest(MessageDigest::sha1()).unwrap();

    let hash_str = "59172d9313e84459bcff27f967e79e6e9217e584";
    let hash_vec = Vec::from_hex(hash_str).unwrap();

    assert_eq!(hash_vec, &*fingerprint);
}

#[test]
fn test_debug() {
    let cert = include_bytes!("../../test/cert.pem");
    let cert = X509::from_pem(cert).unwrap();
    let debugged = format!("{:#?}", cert);
    #[cfg(boringssl)]
    assert!(debugged.contains(r#"serial_number: "8771f7bdee982fa5""#));
    #[cfg(not(boringssl))]
    assert!(debugged.contains(r#"serial_number: "8771F7BDEE982FA5""#));
    assert!(debugged.contains(r#"signature_algorithm: sha256WithRSAEncryption"#));
    assert!(debugged.contains(r#"countryName = "AU""#));
    assert!(debugged.contains(r#"stateOrProvinceName = "Some-State""#));
    assert!(debugged.contains(r#"not_before: Aug 14 17:00:03 2016 GMT"#));
    assert!(debugged.contains(r#"not_after: Aug 12 17:00:03 2026 GMT"#));
}

#[test]
fn test_cert_issue_validity() {
    let cert = include_bytes!("../../test/cert.pem");
    let cert = X509::from_pem(cert).unwrap();
    let not_before = cert.not_before().to_string();
    let not_after = cert.not_after().to_string();

    assert_eq!(not_before, "Aug 14 17:00:03 2016 GMT");
    assert_eq!(not_after, "Aug 12 17:00:03 2026 GMT");
}

#[test]
fn test_save_der() {
    let cert = include_bytes!("../../test/cert.pem");
    let cert = X509::from_pem(cert).unwrap();

    let der = cert.to_der().unwrap();
    assert!(!der.is_empty());
}

#[test]
fn test_subject_read_cn() {
    let cert = include_bytes!("../../test/cert.pem");
    let cert = X509::from_pem(cert).unwrap();
    let subject = cert.subject_name();
    let cn = subject.entries_by_nid(Nid::COMMONNAME).next().unwrap();
    assert_eq!(cn.data().as_slice(), b"foobar.com")
}

#[test]
fn test_nid_values() {
    let cert = include_bytes!("../../test/nid_test_cert.pem");
    let cert = X509::from_pem(cert).unwrap();
    let subject = cert.subject_name();

    let cn = subject.entries_by_nid(Nid::COMMONNAME).next().unwrap();
    assert_eq!(cn.data().as_slice(), b"example.com");

    let email = subject
        .entries_by_nid(Nid::PKCS9_EMAILADDRESS)
        .next()
        .unwrap();
    assert_eq!(email.data().as_slice(), b"test@example.com");

    let friendly = subject.entries_by_nid(Nid::FRIENDLYNAME).next().unwrap();
    assert_eq!(&**friendly.data().as_utf8().unwrap(), "Example");
}

#[test]
fn test_nameref_iterator() {
    let cert = include_bytes!("../../test/nid_test_cert.pem");
    let cert = X509::from_pem(cert).unwrap();
    let subject = cert.subject_name();
    let mut all_entries = subject.entries();

    let email = all_entries.next().unwrap();
    assert_eq!(
        email.object().nid().as_raw(),
        Nid::PKCS9_EMAILADDRESS.as_raw()
    );
    assert_eq!(email.data().as_slice(), b"test@example.com");

    let cn = all_entries.next().unwrap();
    assert_eq!(cn.object().nid().as_raw(), Nid::COMMONNAME.as_raw());
    assert_eq!(cn.data().as_slice(), b"example.com");

    let friendly = all_entries.next().unwrap();
    assert_eq!(friendly.object().nid().as_raw(), Nid::FRIENDLYNAME.as_raw());
    assert_eq!(&**friendly.data().as_utf8().unwrap(), "Example");

    if all_entries.next().is_some() {
        panic!();
    }
}

#[test]
fn test_nid_uid_value() {
    let cert = include_bytes!("../../test/nid_uid_test_cert.pem");
    let cert = X509::from_pem(cert).unwrap();
    let subject = cert.subject_name();

    let cn = subject.entries_by_nid(Nid::USERID).next().unwrap();
    assert_eq!(cn.data().as_slice(), b"this is the userId");
}

#[test]
fn test_subject_alt_name() {
    let cert = include_bytes!("../../test/alt_name_cert.pem");
    let cert = X509::from_pem(cert).unwrap();

    let subject_alt_names = cert.subject_alt_names().unwrap();
    assert_eq!(5, subject_alt_names.len());
    assert_eq!(Some("example.com"), subject_alt_names[0].dnsname());
    assert_eq!(subject_alt_names[1].ipaddress(), Some(&[127, 0, 0, 1][..]));
    assert_eq!(
        subject_alt_names[2].ipaddress(),
        Some(&b"\0\0\0\0\0\0\0\0\0\0\0\0\0\0\0\x01"[..])
    );
    assert_eq!(Some("test@example.com"), subject_alt_names[3].email());
    assert_eq!(Some("http://www.example.com"), subject_alt_names[4].uri());
}

#[test]
#[cfg(ossl110)]
fn test_retrieve_pathlen() {
    let cert = include_bytes!("../../test/root-ca.pem");
    let cert = X509::from_pem(cert).unwrap();
    assert_eq!(cert.pathlen(), None);

    let cert = include_bytes!("../../test/intermediate-ca.pem");
    let cert = X509::from_pem(cert).unwrap();
    assert_eq!(cert.pathlen(), Some(0));

    let cert = include_bytes!("../../test/alt_name_cert.pem");
    let cert = X509::from_pem(cert).unwrap();
    assert_eq!(cert.pathlen(), None);
}

#[test]
#[cfg(ossl110)]
fn test_subject_key_id() {
    let cert = include_bytes!("../../test/certv3.pem");
    let cert = X509::from_pem(cert).unwrap();

    let subject_key_id = cert.subject_key_id().unwrap();
    assert_eq!(
        subject_key_id.as_slice(),
        &b"\xB6\x73\x2F\x61\xA5\x4B\xA1\xEF\x48\x2C\x15\xB1\x9F\xF3\xDC\x34\x2F\xBC\xAC\x30"[..]
    );
}

#[test]
#[cfg(ossl110)]
fn test_authority_key_id() {
    let cert = include_bytes!("../../test/certv3.pem");
    let cert = X509::from_pem(cert).unwrap();

    let authority_key_id = cert.authority_key_id().unwrap();
    assert_eq!(
        authority_key_id.as_slice(),
        &b"\x6C\xD3\xA5\x03\xAB\x0D\x5F\x2C\xC9\x8D\x8A\x9C\x88\xA7\x88\x77\xB8\x37\xFD\x9A"[..]
    );
}

#[test]
#[cfg(ossl111d)]
fn test_authority_issuer_and_serial() {
    let cert = include_bytes!("../../test/authority_key_identifier.pem");
    let cert = X509::from_pem(cert).unwrap();

    let authority_issuer = cert.authority_issuer().unwrap();
    assert_eq!(1, authority_issuer.len());
    let dn = authority_issuer[0].directory_name().unwrap();
    let mut o = dn.entries_by_nid(Nid::ORGANIZATIONNAME);
    let o = o.next().unwrap().data().as_utf8().unwrap();
    assert_eq!(o.as_bytes(), b"PyCA");
    let mut cn = dn.entries_by_nid(Nid::COMMONNAME);
    let cn = cn.next().unwrap().data().as_utf8().unwrap();
    assert_eq!(cn.as_bytes(), b"cryptography.io");

    let authority_serial = cert.authority_serial().unwrap();
    let serial = authority_serial.to_bn().unwrap();
    let expected = BigNum::from_u32(3).unwrap();
    assert_eq!(serial, expected);
}

#[test]
fn test_subject_alt_name_iter() {
    let cert = include_bytes!("../../test/alt_name_cert.pem");
    let cert = X509::from_pem(cert).unwrap();

    let subject_alt_names = cert.subject_alt_names().unwrap();
    let mut subject_alt_names_iter = subject_alt_names.iter();
    assert_eq!(
        subject_alt_names_iter.next().unwrap().dnsname(),
        Some("example.com")
    );
    assert_eq!(
        subject_alt_names_iter.next().unwrap().ipaddress(),
        Some(&[127, 0, 0, 1][..])
    );
    assert_eq!(
        subject_alt_names_iter.next().unwrap().ipaddress(),
        Some(&b"\0\0\0\0\0\0\0\0\0\0\0\0\0\0\0\x01"[..])
    );
    assert_eq!(
        subject_alt_names_iter.next().unwrap().email(),
        Some("test@example.com")
    );
    assert_eq!(
        subject_alt_names_iter.next().unwrap().uri(),
        Some("http://www.example.com")
    );
    assert!(subject_alt_names_iter.next().is_none());
}

#[test]
fn test_aia_ca_issuer() {
    // With AIA
    let cert = include_bytes!("../../test/aia_test_cert.pem");
    let cert = X509::from_pem(cert).unwrap();
    let authority_info = cert.authority_info().unwrap();
    assert_eq!(authority_info.len(), 1);
    assert_eq!(authority_info[0].method().to_string(), "CA Issuers");
    assert_eq!(
        authority_info[0].location().uri(),
        Some("http://www.example.com/cert.pem")
    );
    // Without AIA
    let cert = include_bytes!("../../test/cert.pem");
    let cert = X509::from_pem(cert).unwrap();
    assert!(cert.authority_info().is_none());
}

#[test]
fn x509_builder() {
    let pkey = pkey();

    let mut name = X509Name::builder().unwrap();
    name.append_entry_by_nid(Nid::COMMONNAME, "foobar.com")
        .unwrap();
    let name = name.build();

    let mut builder = X509::builder().unwrap();
    builder.set_version(2).unwrap();
    builder.set_subject_name(&name).unwrap();
    builder.set_issuer_name(&name).unwrap();
    builder
        .set_not_before(&Asn1Time::days_from_now(0).unwrap())
        .unwrap();
    builder
        .set_not_after(&Asn1Time::days_from_now(365).unwrap())
        .unwrap();
    builder.set_pubkey(&pkey).unwrap();

    let mut serial = BigNum::new().unwrap();
    serial.rand(128, MsbOption::MAYBE_ZERO, false).unwrap();
    builder
        .set_serial_number(&serial.to_asn1_integer().unwrap())
        .unwrap();

    let basic_constraints = BasicConstraints::new().critical().ca().build().unwrap();
    builder.append_extension(basic_constraints).unwrap();
    let key_usage = KeyUsage::new()
        .digital_signature()
        .key_encipherment()
        .build()
        .unwrap();
    builder.append_extension(key_usage).unwrap();
    let ext_key_usage = ExtendedKeyUsage::new()
        .client_auth()
        .server_auth()
        .other("2.999.1")
        .build()
        .unwrap();
    builder.append_extension(ext_key_usage).unwrap();
    let subject_key_identifier = SubjectKeyIdentifier::new()
        .build(&builder.x509v3_context(None, None))
        .unwrap();
    builder.append_extension(subject_key_identifier).unwrap();
    let authority_key_identifier = AuthorityKeyIdentifier::new()
        .keyid(true)
        .build(&builder.x509v3_context(None, None))
        .unwrap();
    builder.append_extension(authority_key_identifier).unwrap();
    let subject_alternative_name = SubjectAlternativeName::new()
        .dns("example.com")
        .build(&builder.x509v3_context(None, None))
        .unwrap();
    builder.append_extension(subject_alternative_name).unwrap();

    builder.sign(&pkey, MessageDigest::sha256()).unwrap();

    let x509 = builder.build();

    assert!(pkey.public_eq(&x509.public_key().unwrap()));
    assert!(x509.verify(&pkey).unwrap());

    let cn = x509
        .subject_name()
        .entries_by_nid(Nid::COMMONNAME)
        .next()
        .unwrap();
    assert_eq!(cn.data().as_slice(), b"foobar.com");
    assert_eq!(serial, x509.serial_number().to_bn().unwrap());
}

#[test]
// This tests `X509Extension::new`, even though its deprecated.
#[allow(deprecated)]
fn x509_extension_new() {
    assert!(X509Extension::new(None, None, "crlDistributionPoints", "section").is_err());
    assert!(X509Extension::new(None, None, "proxyCertInfo", "").is_err());
    assert!(X509Extension::new(None, None, "certificatePolicies", "").is_err());
    assert!(X509Extension::new(None, None, "subjectAltName", "dirName:section").is_err());
}

#[test]
fn x509_extension_new_from_der() {
    let ext = X509Extension::new_from_der(
        &Asn1Object::from_str("2.5.29.19").unwrap(),
        true,
        &Asn1OctetString::new_from_bytes(b"\x30\x03\x01\x01\xff").unwrap(),
    )
    .unwrap();
    assert_eq!(
        ext.to_der().unwrap(),
        b"0\x0f\x06\x03U\x1d\x13\x01\x01\xff\x04\x050\x03\x01\x01\xff"
    );
}

#[test]
fn x509_extension_to_der() {
    let builder = X509::builder().unwrap();

    for (ext, expected) in [
        (
            BasicConstraints::new().critical().ca().build().unwrap(),
            b"0\x0f\x06\x03U\x1d\x13\x01\x01\xff\x04\x050\x03\x01\x01\xff" as &[u8],
        ),
        (
            SubjectAlternativeName::new()
                .dns("example.com,DNS:example2.com")
                .build(&builder.x509v3_context(None, None))
                .unwrap(),
            b"0'\x06\x03U\x1d\x11\x04 0\x1e\x82\x1cexample.com,DNS:example2.com",
        ),
        (
            SubjectAlternativeName::new()
                .rid("1.2.3.4")
                .uri("https://example.com")
                .build(&builder.x509v3_context(None, None))
                .unwrap(),
            b"0#\x06\x03U\x1d\x11\x04\x1c0\x1a\x88\x03*\x03\x04\x86\x13https://example.com",
        ),
        (
            ExtendedKeyUsage::new()
                .server_auth()
                .other("2.999.1")
                .other("clientAuth")
                .build()
                .unwrap(),
            b"0\x22\x06\x03U\x1d%\x04\x1b0\x19\x06\x08+\x06\x01\x05\x05\x07\x03\x01\x06\x03\x887\x01\x06\x08+\x06\x01\x05\x05\x07\x03\x02",
        ),
    ] {
        assert_eq!(&ext.to_der().unwrap(), expected);
    }
}

#[test]
fn eku_invalid_other() {
    assert!(ExtendedKeyUsage::new()
        .other("1.1.1.1.1,2.2.2.2.2")
        .build()
        .is_err());
}

#[test]
fn x509_req_builder() {
    let pkey = pkey();

    let mut name = X509Name::builder().unwrap();
    name.append_entry_by_nid(Nid::COMMONNAME, "foobar.com")
        .unwrap();
    let name = name.build();

    let mut builder = X509Req::builder().unwrap();
    builder.set_version(0).unwrap();
    builder.set_subject_name(&name).unwrap();
    builder.set_pubkey(&pkey).unwrap();

    let mut extensions = Stack::new().unwrap();
    let key_usage = KeyUsage::new()
        .digital_signature()
        .key_encipherment()
        .build()
        .unwrap();
    extensions.push(key_usage).unwrap();
    let subject_alternative_name = SubjectAlternativeName::new()
        .dns("example.com")
        .build(&builder.x509v3_context(None))
        .unwrap();
    extensions.push(subject_alternative_name).unwrap();
    builder.add_extensions(&extensions).unwrap();

    builder.sign(&pkey, MessageDigest::sha256()).unwrap();

    let req = builder.build();
    assert!(req.public_key().unwrap().public_eq(&pkey));
    assert_eq!(req.extensions().unwrap().len(), extensions.len());
    assert!(req.verify(&pkey).unwrap());
}

#[test]
fn test_stack_from_pem() {
    let certs = include_bytes!("../../test/certs.pem");
    let certs = X509::stack_from_pem(certs).unwrap();

    assert_eq!(certs.len(), 2);
    assert_eq!(
        hex::encode(certs[0].digest(MessageDigest::sha1()).unwrap()),
        "59172d9313e84459bcff27f967e79e6e9217e584"
    );
    assert_eq!(
        hex::encode(certs[1].digest(MessageDigest::sha1()).unwrap()),
        "c0cbdf7cdd03c9773e5468e1f6d2da7d5cbb1875"
    );
}

#[test]
fn issued() {
    let cert = include_bytes!("../../test/cert.pem");
    let cert = X509::from_pem(cert).unwrap();
    let ca = include_bytes!("../../test/root-ca.pem");
    let ca = X509::from_pem(ca).unwrap();

    assert_eq!(ca.issued(&cert), X509VerifyResult::OK);
    assert_ne!(cert.issued(&cert), X509VerifyResult::OK);
}

#[test]
fn signature() {
    let cert = include_bytes!("../../test/cert.pem");
    let cert = X509::from_pem(cert).unwrap();
    let signature = cert.signature();
    assert_eq!(
        hex::encode(signature.as_slice()),
        "4af607b889790b43470442cfa551cdb8b6d0b0340d2958f76b9e3ef6ad4992230cead6842587f0ecad5\
         78e6e11a221521e940187e3d6652de14e84e82f6671f097cc47932e022add3c0cb54a26bf27fa84c107\
         4971caa6bee2e42d34a5b066c427f2d452038082b8073993399548088429de034fdd589dcfb0dd33be7\
         ebdfdf698a28d628a89568881d658151276bde333600969502c4e62e1d3470a683364dfb241f78d310a\
         89c119297df093eb36b7fd7540224f488806780305d1e79ffc938fe2275441726522ab36d88348e6c51\
         f13dcc46b5e1cdac23c974fd5ef86aa41e91c9311655090a52333bc79687c748d833595d4c5f987508f\
         e121997410d37c"
    );
    let algorithm = cert.signature_algorithm();
    assert_eq!(algorithm.object().nid(), Nid::SHA256WITHRSAENCRYPTION);
    assert_eq!(algorithm.object().to_string(), "sha256WithRSAEncryption");
}

#[test]
#[allow(clippy::redundant_clone)]
fn clone_x509() {
    let cert = include_bytes!("../../test/cert.pem");
    let cert = X509::from_pem(cert).unwrap();
    drop(cert.clone());
}

#[test]
fn test_verify_cert() {
    let cert = include_bytes!("../../test/cert.pem");
    let cert = X509::from_pem(cert).unwrap();
    let ca = include_bytes!("../../test/root-ca.pem");
    let ca = X509::from_pem(ca).unwrap();
    let chain = Stack::new().unwrap();

    let mut store_bldr = X509StoreBuilder::new().unwrap();
    store_bldr.add_cert(ca).unwrap();
    let store = store_bldr.build();

    let mut context = X509StoreContext::new().unwrap();
    assert!(context
        .init(&store, &cert, &chain, |c| c.verify_cert())
        .unwrap());
    assert!(context
        .init(&store, &cert, &chain, |c| c.verify_cert())
        .unwrap());
}

#[test]
fn test_verify_fails() {
    let cert = include_bytes!("../../test/cert.pem");
    let cert = X509::from_pem(cert).unwrap();
    let ca = include_bytes!("../../test/alt_name_cert.pem");
    let ca = X509::from_pem(ca).unwrap();
    let chain = Stack::new().unwrap();

    let mut store_bldr = X509StoreBuilder::new().unwrap();
    store_bldr.add_cert(ca).unwrap();
    let store = store_bldr.build();

    let mut context = X509StoreContext::new().unwrap();
    assert!(!context
        .init(&store, &cert, &chain, |c| c.verify_cert())
        .unwrap());
}

#[test]
#[cfg(any(ossl102, libressl261))]
fn test_verify_fails_with_crl_flag_set_and_no_crl() {
    let cert = include_bytes!("../../test/cert.pem");
    let cert = X509::from_pem(cert).unwrap();
    let ca = include_bytes!("../../test/root-ca.pem");
    let ca = X509::from_pem(ca).unwrap();
    let chain = Stack::new().unwrap();

    let mut store_bldr = X509StoreBuilder::new().unwrap();
    store_bldr.add_cert(ca).unwrap();
    store_bldr.set_flags(X509VerifyFlags::CRL_CHECK).unwrap();
    let store = store_bldr.build();

    let mut context = X509StoreContext::new().unwrap();
    assert_eq!(
        context
            .init(&store, &cert, &chain, |c| {
                c.verify_cert()?;
                Ok(c.error())
            })
            .unwrap()
            .error_string(),
        "unable to get certificate CRL"
    )
}

#[test]
#[cfg(any(ossl102, libressl261))]
fn test_verify_cert_with_purpose() {
    let cert = include_bytes!("../../test/cert.pem");
    let cert = X509::from_pem(cert).unwrap();
    let ca = include_bytes!("../../test/root-ca.pem");
    let ca = X509::from_pem(ca).unwrap();
    let chain = Stack::new().unwrap();

    let mut store_bldr = X509StoreBuilder::new().unwrap();
    let purpose_idx = X509PurposeRef::get_by_sname("sslserver")
        .expect("Getting certificate purpose 'sslserver' failed");
    let x509_purposeref =
        X509PurposeRef::from_idx(purpose_idx).expect("Getting certificate purpose failed");
    store_bldr
        .set_purpose(x509_purposeref.purpose())
        .expect("Setting certificate purpose failed");
    store_bldr.add_cert(ca).unwrap();

    let store = store_bldr.build();

    let mut context = X509StoreContext::new().unwrap();
    assert!(context
        .init(&store, &cert, &chain, |c| c.verify_cert())
        .unwrap());
}

#[test]
#[cfg(any(ossl102, libressl261))]
fn test_verify_cert_with_wrong_purpose_fails() {
    let cert = include_bytes!("../../test/cert.pem");
    let cert = X509::from_pem(cert).unwrap();
    let ca = include_bytes!("../../test/root-ca.pem");
    let ca = X509::from_pem(ca).unwrap();
    let chain = Stack::new().unwrap();

    let mut store_bldr = X509StoreBuilder::new().unwrap();
    let purpose_idx = X509PurposeRef::get_by_sname("timestampsign")
        .expect("Getting certificate purpose 'timestampsign' failed");
    let x509_purpose =
        X509PurposeRef::from_idx(purpose_idx).expect("Getting certificate purpose failed");
    store_bldr
        .set_purpose(x509_purpose.purpose())
        .expect("Setting certificate purpose failed");
    store_bldr.add_cert(ca).unwrap();

    let store = store_bldr.build();

    let expected_error = ffi::X509_V_ERR_INVALID_PURPOSE;
    let mut context = X509StoreContext::new().unwrap();
    assert_eq!(
        context
            .init(&store, &cert, &chain, |c| {
                c.verify_cert()?;
                Ok(c.error())
            })
            .unwrap()
            .as_raw(),
        expected_error
    )
}

#[cfg(ossl110)]
#[test]
fn x509_ref_version() {
    let mut builder = X509Builder::new().unwrap();
    let expected_version = 2;
    builder
        .set_version(expected_version)
        .expect("Failed to set certificate version");
    let cert = builder.build();
    let actual_version = cert.version();
    assert_eq!(
        expected_version, actual_version,
        "Obtained certificate version is incorrect",
    );
}

#[cfg(ossl110)]
#[test]
fn x509_ref_version_no_version_set() {
    let cert = X509Builder::new().unwrap().build();
    let actual_version = cert.version();
    assert_eq!(
        0, actual_version,
        "Default certificate version is incorrect",
    );
}

#[test]
fn test_load_crl() {
    let ca = include_bytes!("../../test/crl-ca.crt");
    let ca = X509::from_pem(ca).unwrap();

    let crl = include_bytes!("../../test/test.crl");
    let crl = X509Crl::from_der(crl).unwrap();
    assert!(crl.verify(&ca.public_key().unwrap()).unwrap());

    let cert = include_bytes!("../../test/subca.crt");
    let cert = X509::from_pem(cert).unwrap();

    let revoked = match crl.get_by_cert(&cert) {
        CrlStatus::Revoked(revoked) => revoked,
        _ => panic!("cert should be revoked"),
    };

    assert_eq!(
        revoked.serial_number().to_bn().unwrap(),
        cert.serial_number().to_bn().unwrap(),
        "revoked and cert serial numbers should match"
    );
}

#[test]
fn test_crl_entry_extensions() {
    let crl = include_bytes!("../../test/entry_extensions.crl");
    let crl = X509Crl::from_pem(crl).unwrap();

    let (critical, access_info) = crl
        .extension::<AuthorityInformationAccess>()
        .unwrap()
        .expect("Authority Information Access extension should be present");
    assert!(
        !critical,
        "Authority Information Access extension is not critical"
    );
    assert_eq!(
        access_info.len(),
        1,
        "Authority Information Access should have one entry"
    );
    assert_eq!(access_info[0].method().to_string(), "CA Issuers");
    assert_eq!(
        access_info[0].location().uri(),
        Some("http://www.example.com/ca.crt")
    );
    let revoked_certs = crl.get_revoked().unwrap();
    let entry = &revoked_certs[0];

    let (critical, issuer) = entry
        .extension::<CertificateIssuer>()
        .unwrap()
        .expect("Certificate issuer extension should be present");
    assert!(critical, "Certificate issuer extension is critical");
    assert_eq!(issuer.len(), 1, "Certificate issuer should have one entry");
    let issuer = issuer[0]
        .directory_name()
        .expect("Issuer should be a directory name");
    assert_eq!(
        format!("{:?}", issuer),
        r#"[countryName = "GB", commonName = "Test CA"]"#
    );

    // reason_code can't be inspected without ossl110
    #[allow(unused_variables)]
    let (critical, reason_code) = entry
        .extension::<ReasonCode>()
        .unwrap()
        .expect("Reason code extension should be present");
    assert!(!critical, "Reason code extension is not critical");
    #[cfg(ossl110)]
    assert_eq!(
        CrlReason::KEY_COMPROMISE,
        CrlReason::from_raw(reason_code.get_i64().unwrap() as ffi::c_int)
    );
}

#[test]
fn test_save_subject_der() {
    let cert = include_bytes!("../../test/cert.pem");
    let cert = X509::from_pem(cert).unwrap();

    let der = cert.subject_name().to_der().unwrap();
    println!("der: {:?}", der);
    assert!(!der.is_empty());
}

#[test]
fn test_load_subject_der() {
    // The subject from ../../test/cert.pem
    const SUBJECT_DER: &[u8] = &[
        48, 90, 49, 11, 48, 9, 6, 3, 85, 4, 6, 19, 2, 65, 85, 49, 19, 48, 17, 6, 3, 85, 4, 8, 12,
        10, 83, 111, 109, 101, 45, 83, 116, 97, 116, 101, 49, 33, 48, 31, 6, 3, 85, 4, 10, 12, 24,
        73, 110, 116, 101, 114, 110, 101, 116, 32, 87, 105, 100, 103, 105, 116, 115, 32, 80, 116,
        121, 32, 76, 116, 100, 49, 19, 48, 17, 6, 3, 85, 4, 3, 12, 10, 102, 111, 111, 98, 97, 114,
        46, 99, 111, 109,
    ];
    X509Name::from_der(SUBJECT_DER).unwrap();
}

#[test]
fn test_convert_to_text() {
    let cert = include_bytes!("../../test/cert.pem");
    let cert = X509::from_pem(cert).unwrap();

    const SUBSTRINGS: &[&str] = &[
        "Certificate:\n",
        "Serial Number:",
        "Signature Algorithm:",
        "Issuer: C=AU, ST=Some-State, O=Internet Widgits Pty Ltd\n",
        "Subject: C=AU, ST=Some-State, O=Internet Widgits Pty Ltd, CN=foobar.com\n",
        "Subject Public Key Info:",
    ];

    let text = String::from_utf8(cert.to_text().unwrap()).unwrap();

    for substring in SUBSTRINGS {
        assert!(
            text.contains(substring),
            "{:?} not found inside {}",
            substring,
            text
        );
    }
}

#[test]
fn test_convert_req_to_text() {
    let csr = include_bytes!("../../test/csr.pem");
    let csr = X509Req::from_pem(csr).unwrap();

    const SUBSTRINGS: &[&str] = &[
        "Certificate Request:\n",
        "Version:",
        "Subject: C=AU, ST=Some-State, O=Internet Widgits Pty Ltd, CN=foobar.com\n",
        "Subject Public Key Info:",
        "Signature Algorithm:",
    ];

    let text = String::from_utf8(csr.to_text().unwrap()).unwrap();

    for substring in SUBSTRINGS {
        assert!(
            text.contains(substring),
            "{:?} not found inside {}",
            substring,
            text
        );
    }
}

#[test]
fn test_name_cmp() {
    let cert = include_bytes!("../../test/cert.pem");
    let cert = X509::from_pem(cert).unwrap();

    let subject = cert.subject_name();
    let issuer = cert.issuer_name();
    assert_eq!(Ordering::Equal, subject.try_cmp(subject).unwrap());
    assert_eq!(Ordering::Greater, subject.try_cmp(issuer).unwrap());
}

#[test]
#[cfg(any(boringssl, ossl110, libressl270))]
fn test_name_to_owned() {
    let cert = include_bytes!("../../test/cert.pem");
    let cert = X509::from_pem(cert).unwrap();
    let name = cert.subject_name();
    let copied_name = name.to_owned().unwrap();
    assert_eq!(Ordering::Equal, name.try_cmp(&copied_name).unwrap());
}

#[test]
#[cfg(any(ossl102, libressl261))]
fn test_verify_param_set_time_fails_verification() {
    const TEST_T_2030: time_t = 1893456000;

    let cert = include_bytes!("../../test/cert.pem");
    let cert = X509::from_pem(cert).unwrap();
    let ca = include_bytes!("../../test/root-ca.pem");
    let ca = X509::from_pem(ca).unwrap();
    let chain = Stack::new().unwrap();

    let mut store_bldr = X509StoreBuilder::new().unwrap();
    store_bldr.add_cert(ca).unwrap();
    let mut verify_params = X509VerifyParam::new().unwrap();
    verify_params.set_time(TEST_T_2030);
    store_bldr.set_param(&verify_params).unwrap();
    let store = store_bldr.build();

    let mut context = X509StoreContext::new().unwrap();
    assert_eq!(
        context
            .init(&store, &cert, &chain, |c| {
                c.verify_cert()?;
                Ok(c.error())
            })
            .unwrap()
            .error_string(),
        "certificate has expired"
    )
}

#[test]
#[cfg(any(ossl102, libressl261))]
fn test_verify_param_set_time() {
    const TEST_T_2020: time_t = 1577836800;

    let cert = include_bytes!("../../test/cert.pem");
    let cert = X509::from_pem(cert).unwrap();
    let ca = include_bytes!("../../test/root-ca.pem");
    let ca = X509::from_pem(ca).unwrap();
    let chain = Stack::new().unwrap();

    let mut store_bldr = X509StoreBuilder::new().unwrap();
    store_bldr.add_cert(ca).unwrap();
    let mut verify_params = X509VerifyParam::new().unwrap();
    verify_params.set_time(TEST_T_2020);
    store_bldr.set_param(&verify_params).unwrap();
    let store = store_bldr.build();

    let mut context = X509StoreContext::new().unwrap();
    assert!(context
        .init(&store, &cert, &chain, |c| c.verify_cert())
        .unwrap());
}

#[test]
#[cfg(any(ossl102, libressl261))]
fn test_verify_param_set_depth() {
    let cert = include_bytes!("../../test/leaf.pem");
    let cert = X509::from_pem(cert).unwrap();
    let intermediate_ca = include_bytes!("../../test/intermediate-ca.pem");
    let intermediate_ca = X509::from_pem(intermediate_ca).unwrap();
    let ca = include_bytes!("../../test/root-ca.pem");
    let ca = X509::from_pem(ca).unwrap();
    let mut chain = Stack::new().unwrap();
    chain.push(intermediate_ca).unwrap();

    let mut store_bldr = X509StoreBuilder::new().unwrap();
    store_bldr.add_cert(ca).unwrap();
    let mut verify_params = X509VerifyParam::new().unwrap();
    // OpenSSL 1.1.0+ considers the root certificate to not be part of the chain, while 1.0.2 and LibreSSL do
    let expected_depth = if cfg!(any(ossl110)) { 1 } else { 2 };
    verify_params.set_depth(expected_depth);
    store_bldr.set_param(&verify_params).unwrap();
    let store = store_bldr.build();

    let mut context = X509StoreContext::new().unwrap();
    assert!(context
        .init(&store, &cert, &chain, |c| c.verify_cert())
        .unwrap());
}

#[test]
#[cfg(any(ossl102, libressl261))]
#[allow(clippy::bool_to_int_with_if)]
fn test_verify_param_set_depth_fails_verification() {
    let cert = include_bytes!("../../test/leaf.pem");
    let cert = X509::from_pem(cert).unwrap();
    let intermediate_ca = include_bytes!("../../test/intermediate-ca.pem");
    let intermediate_ca = X509::from_pem(intermediate_ca).unwrap();
    let ca = include_bytes!("../../test/root-ca.pem");
    let ca = X509::from_pem(ca).unwrap();
    let mut chain = Stack::new().unwrap();
    chain.push(intermediate_ca).unwrap();

    let mut store_bldr = X509StoreBuilder::new().unwrap();
    store_bldr.add_cert(ca).unwrap();
    let mut verify_params = X509VerifyParam::new().unwrap();
    // OpenSSL 1.1.0+ considers the root certificate to not be part of the chain, while 1.0.2 and LibreSSL do
    let expected_depth = if cfg!(any(ossl110)) { 0 } else { 1 };
    verify_params.set_depth(expected_depth);
    store_bldr.set_param(&verify_params).unwrap();
    let store = store_bldr.build();

    // OpenSSL 1.1.0+ added support for X509_V_ERR_CERT_CHAIN_TOO_LONG, while 1.0.2 simply ignores the intermediate
    let expected_error = if cfg!(any(ossl110, libressl261)) {
        "certificate chain too long"
    } else {
        "unable to get local issuer certificate"
    };

    let mut context = X509StoreContext::new().unwrap();
    assert_eq!(
        context
            .init(&store, &cert, &chain, |c| {
                c.verify_cert()?;
                Ok(c.error())
            })
            .unwrap()
            .error_string(),
        expected_error
    )
}

#[test]
#[cfg(not(boringssl))]
fn test_load_cert_file() {
    let cert = include_bytes!("../../test/cert.pem");
    let cert = X509::from_pem(cert).unwrap();
    let chain = Stack::new().unwrap();

    let mut store_bldr = X509StoreBuilder::new().unwrap();
    let lookup = store_bldr.add_lookup(X509Lookup::file()).unwrap();
    lookup
        .load_cert_file("test/root-ca.pem", SslFiletype::PEM)
        .unwrap();
    let store = store_bldr.build();

    let mut context = X509StoreContext::new().unwrap();
    assert!(context
        .init(&store, &cert, &chain, |c| c.verify_cert())
        .unwrap());
}

#[test]
#[cfg(ossl110)]
fn test_verify_param_auth_level() {
    let mut param = X509VerifyParam::new().unwrap();
    let auth_lvl = 2;
    let auth_lvl_default = -1;

    assert_eq!(param.auth_level(), auth_lvl_default);

    param.set_auth_level(auth_lvl);
    assert_eq!(param.auth_level(), auth_lvl);
}

#[test]
#[cfg(ossl102)]
fn test_set_purpose() {
    let cert = include_bytes!("../../test/leaf.pem");
    let cert = X509::from_pem(cert).unwrap();
    let intermediate_ca = include_bytes!("../../test/intermediate-ca.pem");
    let intermediate_ca = X509::from_pem(intermediate_ca).unwrap();
    let ca = include_bytes!("../../test/root-ca.pem");
    let ca = X509::from_pem(ca).unwrap();
    let mut chain = Stack::new().unwrap();
    chain.push(intermediate_ca).unwrap();

    let mut store_bldr = X509StoreBuilder::new().unwrap();
    store_bldr.add_cert(ca).unwrap();
    let mut verify_params = X509VerifyParam::new().unwrap();
    verify_params.set_purpose(X509PurposeId::ANY).unwrap();
    store_bldr.set_param(&verify_params).unwrap();
    let store = store_bldr.build();
    let mut context = X509StoreContext::new().unwrap();

    assert!(context
        .init(&store, &cert, &chain, |c| c.verify_cert())
        .unwrap());
}

#[test]
#[cfg(ossl102)]
fn test_set_purpose_fails_verification() {
    let cert = include_bytes!("../../test/leaf.pem");
    let cert = X509::from_pem(cert).unwrap();
    let intermediate_ca = include_bytes!("../../test/intermediate-ca.pem");
    let intermediate_ca = X509::from_pem(intermediate_ca).unwrap();
    let ca = include_bytes!("../../test/root-ca.pem");
    let ca = X509::from_pem(ca).unwrap();
    let mut chain = Stack::new().unwrap();
    chain.push(intermediate_ca).unwrap();

    let mut store_bldr = X509StoreBuilder::new().unwrap();
    store_bldr.add_cert(ca).unwrap();
    let mut verify_params = X509VerifyParam::new().unwrap();
    verify_params
        .set_purpose(X509PurposeId::TIMESTAMP_SIGN)
        .unwrap();
    store_bldr.set_param(&verify_params).unwrap();
    let store = store_bldr.build();

    let expected_error = ffi::X509_V_ERR_INVALID_PURPOSE;
    let mut context = X509StoreContext::new().unwrap();
    assert_eq!(
        context
            .init(&store, &cert, &chain, |c| {
                c.verify_cert()?;
                Ok(c.error())
            })
            .unwrap()
            .as_raw(),
        expected_error
    )
}

#[test]
#[cfg(any(ossl101, libressl350))]
fn test_add_name_entry() {
    let cert = include_bytes!("../../test/cert.pem");
    let cert = X509::from_pem(cert).unwrap();
    let inp_name = cert.subject_name().entries().next().unwrap();

    let mut names = X509Name::builder().unwrap();
    names.append_entry(inp_name).unwrap();
    let names = names.build();

    let mut entries = names.entries();
    let outp_name = entries.next().unwrap();
    assert_eq!(outp_name.object().nid(), inp_name.object().nid());
    assert_eq!(outp_name.data().as_slice(), inp_name.data().as_slice());
    assert!(entries.next().is_none());
}

#[test]
#[cfg(not(boringssl))]
fn test_load_crl_file_fail() {
    let mut store_bldr = X509StoreBuilder::new().unwrap();
    let lookup = store_bldr.add_lookup(X509Lookup::file()).unwrap();
    let res = lookup.load_crl_file("test/root-ca.pem", SslFiletype::PEM);
    assert!(res.is_err());
}

#[cfg(ossl110)]
fn ipaddress_as_subject_alternative_name_is_formatted_in_debug<T>(expected_ip: T)
where
    T: Into<std::net::IpAddr>,
{
    let expected_ip = format!("{:?}", expected_ip.into());
    let mut builder = X509Builder::new().unwrap();
    let san = SubjectAlternativeName::new()
        .ip(&expected_ip)
        .build(&builder.x509v3_context(None, None))
        .unwrap();
    builder.append_extension(san).unwrap();
    let cert = builder.build();
    let actual_ip = cert
        .subject_alt_names()
        .into_iter()
        .flatten()
        .map(|n| format!("{:?}", *n))
        .next()
        .unwrap();
    assert_eq!(actual_ip, expected_ip);
}

#[cfg(ossl110)]
#[test]
fn ipv4_as_subject_alternative_name_is_formatted_in_debug() {
    ipaddress_as_subject_alternative_name_is_formatted_in_debug([8u8, 8, 8, 128]);
}

#[cfg(ossl110)]
#[test]
fn ipv6_as_subject_alternative_name_is_formatted_in_debug() {
    ipaddress_as_subject_alternative_name_is_formatted_in_debug([
        8u8, 8, 8, 8, 8, 8, 8, 8, 8, 8, 8, 8, 8, 8, 8, 128,
    ]);
}

#[cfg(ossl110)]
#[test]
fn other_name_as_subject_alternative_name() {
    let oid = Asn1Object::from_str("1.3.6.1.5.5.7.8.11").unwrap();
    // this is the hex representation of "test" encoded as a ia5string
    let content = [0x16, 0x04, 0x74, 0x65, 0x73, 0x74];

    let mut builder = X509Builder::new().unwrap();
    let san = SubjectAlternativeName::new()
        .other_name2(oid, &content)
        .build(&builder.x509v3_context(None, None))
        .unwrap();
    builder.append_extension(san).unwrap();
    let cert = builder.build();
    let general_name = cert
        .subject_alt_names()
        .into_iter()
        .flatten()
        .next()
        .unwrap();
    unsafe {
        assert_eq!((*general_name.as_ptr()).type_, 0);
    }
}

#[test]
fn test_dist_point() {
    let cert = include_bytes!("../../test/certv3.pem");
    let cert = X509::from_pem(cert).unwrap();

    let dps = cert.crl_distribution_points().unwrap();
    let dp = dps.get(0).unwrap();
    let dp_nm = dp.distpoint().unwrap();
    let dp_gns = dp_nm.fullname().unwrap();
    let dp_gn = dp_gns.get(0).unwrap();
    assert_eq!(dp_gn.uri().unwrap(), "http://example.com/crl.pem");

    let dp = dps.get(1).unwrap();
    let dp_nm = dp.distpoint().unwrap();
    let dp_gns = dp_nm.fullname().unwrap();
    let dp_gn = dp_gns.get(0).unwrap();
    assert_eq!(dp_gn.uri().unwrap(), "http://example.com/crl2.pem");
    assert!(dps.get(2).is_none())
}

#[test]
fn test_dist_point_null() {
    let cert = include_bytes!("../../test/cert.pem");
    let cert = X509::from_pem(cert).unwrap();
    assert!(cert.crl_distribution_points().is_none());
}

#[test]
<<<<<<< HEAD
fn test_crl_creation_utils() {
    use crate::asn1::Asn1Integer;
    use crate::x509::X509Revoked;

    let crl = X509Crl::new().unwrap();

    let mut name = X509Name::builder().unwrap();
    name.append_entry_by_text("C", "UK").unwrap();
    name.append_entry_by_text("O", "Orga").unwrap();
    crl.set_issuer(&name.build()).unwrap();

    let date = Asn1Time::from_unix(100_000_000).unwrap();
    crl.set_last_update(&date).unwrap();

    let pkey = pkey();
    let success = crl.sign(&pkey, &MessageDigest::sha256()).unwrap();
    assert!(success);

    let rvk0 = X509Revoked::new().unwrap();
    let serial0 = Asn1Integer::from_bn(&BigNum::from_u32(1001).unwrap()).unwrap();
    rvk0.set_serial_number(&serial0).unwrap();
    rvk0.set_revocation_date(&date).unwrap();
    crl.add_revoked(rvk0).unwrap();

    let rvk1 = X509Revoked::new().unwrap();
    let serial1 = Asn1Integer::from_bn(&BigNum::from_u32(300).unwrap()).unwrap();
    rvk1.set_serial_number(&serial1).unwrap();
    rvk1.set_revocation_date(&date).unwrap();
    crl.add_revoked(rvk1).unwrap();

    let issuer = crl.issuer_name().entries().collect::<Vec<_>>();
    assert_eq!(issuer.len(), 2);
    assert_eq!(issuer[1].object().nid(), Nid::ORGANIZATIONNAME);
    assert_eq!(issuer[1].data().as_slice(), b"Orga");

    assert!(crl.last_update() == &Asn1Time::from_unix(100_000_000).unwrap());

    let revoked = crl.get_revoked().unwrap().into_iter().collect::<Vec<_>>();
    assert!(revoked[0].serial_number().eq(&serial0));
    assert!(revoked[1].serial_number().eq(&serial1));

    crl.sort().unwrap();

    let revoked = crl.get_revoked().unwrap().into_iter().collect::<Vec<_>>();
    assert!(revoked[0].serial_number().eq(&serial1));
    assert!(revoked[1].serial_number().eq(&serial0));
=======
#[cfg(ossl300)]
fn test_store_all_certificates() {
    let cert = include_bytes!("../../test/cert.pem");
    let cert = X509::from_pem(cert).unwrap();

    let store = {
        let mut b = X509StoreBuilder::new().unwrap();
        b.add_cert(cert).unwrap();
        b.build()
    };

    assert_eq!(store.all_certificates().len(), 1);
>>>>>>> 9fd62de3
}<|MERGE_RESOLUTION|>--- conflicted
+++ resolved
@@ -763,13 +763,14 @@
 #[test]
 fn test_load_subject_der() {
     // The subject from ../../test/cert.pem
-    const SUBJECT_DER: &[u8] = &[
-        48, 90, 49, 11, 48, 9, 6, 3, 85, 4, 6, 19, 2, 65, 85, 49, 19, 48, 17, 6, 3, 85, 4, 8, 12,
-        10, 83, 111, 109, 101, 45, 83, 116, 97, 116, 101, 49, 33, 48, 31, 6, 3, 85, 4, 10, 12, 24,
-        73, 110, 116, 101, 114, 110, 101, 116, 32, 87, 105, 100, 103, 105, 116, 115, 32, 80, 116,
-        121, 32, 76, 116, 100, 49, 19, 48, 17, 6, 3, 85, 4, 3, 12, 10, 102, 111, 111, 98, 97, 114,
-        46, 99, 111, 109,
-    ];
+    const SUBJECT_DER: &[u8] =
+        &[
+            48, 90, 49, 11, 48, 9, 6, 3, 85, 4, 6, 19, 2, 65, 85, 49, 19, 48, 17, 6, 3, 85, 4, 8,
+            12, 10, 83, 111, 109, 101, 45, 83, 116, 97, 116, 101, 49, 33, 48, 31, 6, 3, 85, 4, 10,
+            12, 24, 73, 110, 116, 101, 114, 110, 101, 116, 32, 87, 105, 100, 103, 105, 116, 115,
+            32, 80, 116, 121, 32, 76, 116, 100, 49, 19, 48, 17, 6, 3, 85, 4, 3, 12, 10, 102, 111,
+            111, 98, 97, 114, 46, 99, 111, 109,
+        ];
     X509Name::from_der(SUBJECT_DER).unwrap();
 }
 
@@ -1179,7 +1180,6 @@
 }
 
 #[test]
-<<<<<<< HEAD
 fn test_crl_creation_utils() {
     use crate::asn1::Asn1Integer;
     use crate::x509::X509Revoked;
@@ -1226,18 +1226,20 @@
     let revoked = crl.get_revoked().unwrap().into_iter().collect::<Vec<_>>();
     assert!(revoked[0].serial_number().eq(&serial1));
     assert!(revoked[1].serial_number().eq(&serial0));
-=======
+}
+
+#[test]
 #[cfg(ossl300)]
 fn test_store_all_certificates() {
     let cert = include_bytes!("../../test/cert.pem");
     let cert = X509::from_pem(cert).unwrap();
 
-    let store = {
-        let mut b = X509StoreBuilder::new().unwrap();
-        b.add_cert(cert).unwrap();
-        b.build()
-    };
+    let store =
+        {
+            let mut b = X509StoreBuilder::new().unwrap();
+            b.add_cert(cert).unwrap();
+            b.build()
+        };
 
     assert_eq!(store.all_certificates().len(), 1);
->>>>>>> 9fd62de3
 }