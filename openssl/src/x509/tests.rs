use std::cmp::Ordering;

use crate::asn1::{Asn1Object, Asn1OctetString, Asn1Time};
use crate::bn::{BigNum, MsbOption};
use crate::hash::MessageDigest;
use crate::nid::Nid;
use crate::pkey::{PKey, Private};
use crate::rsa::Rsa;
#[cfg(not(boringssl))]
use crate::ssl::SslFiletype;
use crate::stack::Stack;
use crate::x509::extension::{
    AuthorityKeyIdentifier, BasicConstraints, ExtendedKeyUsage, KeyUsage, SubjectAlternativeName,
    SubjectKeyIdentifier,
};
#[cfg(ossl110)]
#[cfg(not(OPENSSL_NO_RFC3779))]
use crate::x509::extension::{SbgpAsIdentifier, SbgpIpAddressIdentifier};
#[cfg(not(boringssl))]
use crate::x509::store::X509Lookup;
use crate::x509::store::X509StoreBuilder;
#[cfg(any(ossl102, libressl261))]
use crate::x509::verify::{X509VerifyFlags, X509VerifyParam};
#[cfg(ossl102)]
use crate::x509::X509PurposeId;
#[cfg(any(ossl102, libressl261))]
use crate::x509::X509PurposeRef;
#[cfg(ossl110)]
use crate::x509::{CrlReason, X509Builder};
use crate::x509::{
    CrlStatus, X509Crl, X509Extension, X509Name, X509Req, X509StoreContext, X509VerifyResult, X509,
};

#[cfg(ossl110)]
use foreign_types::ForeignType;
use hex::{self, FromHex};
#[cfg(any(ossl102, libressl261))]
use libc::time_t;

use super::{AuthorityInformationAccess, CertificateIssuer, ReasonCode};

fn pkey() -> PKey<Private> {
    let rsa = Rsa::generate(2048).unwrap();
    PKey::from_rsa(rsa).unwrap()
}

#[test]
fn test_cert_loading() {
    let cert = include_bytes!("../../test/cert.pem");
    let cert = X509::from_pem(cert).unwrap();
    let fingerprint = cert.digest(MessageDigest::sha1()).unwrap();

    let hash_str = "59172d9313e84459bcff27f967e79e6e9217e584";
    let hash_vec = Vec::from_hex(hash_str).unwrap();

    assert_eq!(hash_vec, &*fingerprint);
}

#[test]
fn test_debug() {
    let cert = include_bytes!("../../test/cert.pem");
    let cert = X509::from_pem(cert).unwrap();
    let debugged = format!("{:#?}", cert);
    #[cfg(boringssl)]
    assert!(debugged.contains(r#"serial_number: "8771f7bdee982fa5""#));
    #[cfg(not(boringssl))]
    assert!(debugged.contains(r#"serial_number: "8771F7BDEE982FA5""#));
    assert!(debugged.contains(r#"signature_algorithm: sha256WithRSAEncryption"#));
    assert!(debugged.contains(r#"countryName = "AU""#));
    assert!(debugged.contains(r#"stateOrProvinceName = "Some-State""#));
    assert!(debugged.contains(r#"not_before: Aug 14 17:00:03 2016 GMT"#));
    assert!(debugged.contains(r#"not_after: Aug 12 17:00:03 2026 GMT"#));
}

#[test]
fn test_cert_issue_validity() {
    let cert = include_bytes!("../../test/cert.pem");
    let cert = X509::from_pem(cert).unwrap();
    let not_before = cert.not_before().to_string();
    let not_after = cert.not_after().to_string();

    assert_eq!(not_before, "Aug 14 17:00:03 2016 GMT");
    assert_eq!(not_after, "Aug 12 17:00:03 2026 GMT");
}

#[test]
fn test_save_der() {
    let cert = include_bytes!("../../test/cert.pem");
    let cert = X509::from_pem(cert).unwrap();

    let der = cert.to_der().unwrap();
    assert!(!der.is_empty());
}

#[test]
fn test_subject_read_cn() {
    let cert = include_bytes!("../../test/cert.pem");
    let cert = X509::from_pem(cert).unwrap();
    let subject = cert.subject_name();
    let cn = subject.entries_by_nid(Nid::COMMONNAME).next().unwrap();
    assert_eq!(cn.data().as_slice(), b"foobar.com")
}

#[test]
fn test_nid_values() {
    let cert = include_bytes!("../../test/nid_test_cert.pem");
    let cert = X509::from_pem(cert).unwrap();
    let subject = cert.subject_name();

    let cn = subject.entries_by_nid(Nid::COMMONNAME).next().unwrap();
    assert_eq!(cn.data().as_slice(), b"example.com");

    let email = subject
        .entries_by_nid(Nid::PKCS9_EMAILADDRESS)
        .next()
        .unwrap();
    assert_eq!(email.data().as_slice(), b"test@example.com");

    let friendly = subject.entries_by_nid(Nid::FRIENDLYNAME).next().unwrap();
    assert_eq!(&**friendly.data().as_utf8().unwrap(), "Example");
}

#[test]
fn test_nameref_iterator() {
    let cert = include_bytes!("../../test/nid_test_cert.pem");
    let cert = X509::from_pem(cert).unwrap();
    let subject = cert.subject_name();
    let mut all_entries = subject.entries();

    let email = all_entries.next().unwrap();
    assert_eq!(
        email.object().nid().as_raw(),
        Nid::PKCS9_EMAILADDRESS.as_raw()
    );
    assert_eq!(email.data().as_slice(), b"test@example.com");

    let cn = all_entries.next().unwrap();
    assert_eq!(cn.object().nid().as_raw(), Nid::COMMONNAME.as_raw());
    assert_eq!(cn.data().as_slice(), b"example.com");

    let friendly = all_entries.next().unwrap();
    assert_eq!(friendly.object().nid().as_raw(), Nid::FRIENDLYNAME.as_raw());
    assert_eq!(&**friendly.data().as_utf8().unwrap(), "Example");

    if all_entries.next().is_some() {
        panic!();
    }
}

#[test]
fn test_nid_uid_value() {
    let cert = include_bytes!("../../test/nid_uid_test_cert.pem");
    let cert = X509::from_pem(cert).unwrap();
    let subject = cert.subject_name();

    let cn = subject.entries_by_nid(Nid::USERID).next().unwrap();
    assert_eq!(cn.data().as_slice(), b"this is the userId");
}

#[test]
fn test_subject_alt_name() {
    let cert = include_bytes!("../../test/alt_name_cert.pem");
    let cert = X509::from_pem(cert).unwrap();

    let subject_alt_names = cert.subject_alt_names().unwrap();
    assert_eq!(5, subject_alt_names.len());
    assert_eq!(Some("example.com"), subject_alt_names[0].dnsname());
    assert_eq!(subject_alt_names[1].ipaddress(), Some(&[127, 0, 0, 1][..]));
    assert_eq!(
        subject_alt_names[2].ipaddress(),
        Some(&b"\0\0\0\0\0\0\0\0\0\0\0\0\0\0\0\x01"[..])
    );
    assert_eq!(Some("test@example.com"), subject_alt_names[3].email());
    assert_eq!(Some("http://www.example.com"), subject_alt_names[4].uri());
}

#[test]
#[cfg(any(ossl110, boringssl))]
fn test_retrieve_pathlen() {
    let cert = include_bytes!("../../test/root-ca.pem");
    let cert = X509::from_pem(cert).unwrap();
    assert_eq!(cert.pathlen(), None);

    let cert = include_bytes!("../../test/intermediate-ca.pem");
    let cert = X509::from_pem(cert).unwrap();
    assert_eq!(cert.pathlen(), Some(0));

    let cert = include_bytes!("../../test/alt_name_cert.pem");
    let cert = X509::from_pem(cert).unwrap();
    assert_eq!(cert.pathlen(), None);
}

#[test]
#[cfg(any(ossl110, boringssl))]
fn test_subject_key_id() {
    let cert = include_bytes!("../../test/certv3.pem");
    let cert = X509::from_pem(cert).unwrap();

    let subject_key_id = cert.subject_key_id().unwrap();
    assert_eq!(
        subject_key_id.as_slice(),
        &b"\xB6\x73\x2F\x61\xA5\x4B\xA1\xEF\x48\x2C\x15\xB1\x9F\xF3\xDC\x34\x2F\xBC\xAC\x30"[..]
    );
}

#[test]
#[cfg(any(ossl110, boringssl))]
fn test_authority_key_id() {
    let cert = include_bytes!("../../test/certv3.pem");
    let cert = X509::from_pem(cert).unwrap();

    let authority_key_id = cert.authority_key_id().unwrap();
    assert_eq!(
        authority_key_id.as_slice(),
        &b"\x6C\xD3\xA5\x03\xAB\x0D\x5F\x2C\xC9\x8D\x8A\x9C\x88\xA7\x88\x77\xB8\x37\xFD\x9A"[..]
    );
}

#[test]
#[cfg(ossl111d)]
fn test_authority_issuer_and_serial() {
    let cert = include_bytes!("../../test/authority_key_identifier.pem");
    let cert = X509::from_pem(cert).unwrap();

    let authority_issuer = cert.authority_issuer().unwrap();
    assert_eq!(1, authority_issuer.len());
    let dn = authority_issuer[0].directory_name().unwrap();
    let mut o = dn.entries_by_nid(Nid::ORGANIZATIONNAME);
    let o = o.next().unwrap().data().as_utf8().unwrap();
    assert_eq!(o.as_bytes(), b"PyCA");
    let mut cn = dn.entries_by_nid(Nid::COMMONNAME);
    let cn = cn.next().unwrap().data().as_utf8().unwrap();
    assert_eq!(cn.as_bytes(), b"cryptography.io");

    let authority_serial = cert.authority_serial().unwrap();
    let serial = authority_serial.to_bn().unwrap();
    let expected = BigNum::from_u32(3).unwrap();
    assert_eq!(serial, expected);
}

#[test]
fn test_subject_alt_name_iter() {
    let cert = include_bytes!("../../test/alt_name_cert.pem");
    let cert = X509::from_pem(cert).unwrap();

    let subject_alt_names = cert.subject_alt_names().unwrap();
    let mut subject_alt_names_iter = subject_alt_names.iter();
    assert_eq!(
        subject_alt_names_iter.next().unwrap().dnsname(),
        Some("example.com")
    );
    assert_eq!(
        subject_alt_names_iter.next().unwrap().ipaddress(),
        Some(&[127, 0, 0, 1][..])
    );
    assert_eq!(
        subject_alt_names_iter.next().unwrap().ipaddress(),
        Some(&b"\0\0\0\0\0\0\0\0\0\0\0\0\0\0\0\x01"[..])
    );
    assert_eq!(
        subject_alt_names_iter.next().unwrap().email(),
        Some("test@example.com")
    );
    assert_eq!(
        subject_alt_names_iter.next().unwrap().uri(),
        Some("http://www.example.com")
    );
    assert!(subject_alt_names_iter.next().is_none());
}

#[test]
fn test_aia_ca_issuer() {
    // With AIA
    let cert = include_bytes!("../../test/aia_test_cert.pem");
    let cert = X509::from_pem(cert).unwrap();
    let authority_info = cert.authority_info().unwrap();
    assert_eq!(authority_info.len(), 1);
    assert_eq!(authority_info[0].method().to_string(), "CA Issuers");
    assert_eq!(
        authority_info[0].location().uri(),
        Some("http://www.example.com/cert.pem")
    );
    // Without AIA
    let cert = include_bytes!("../../test/cert.pem");
    let cert = X509::from_pem(cert).unwrap();
    assert!(cert.authority_info().is_none());
}

#[test]
fn x509_builder() {
    let pkey = pkey();

    let mut name = X509Name::builder().unwrap();
    name.append_entry_by_nid(Nid::COMMONNAME, "foobar.com")
        .unwrap();
    let name = name.build();

    let mut builder = X509::builder().unwrap();
    builder.set_version(2).unwrap();
    builder.set_subject_name(&name).unwrap();
    builder.set_issuer_name(&name).unwrap();
    builder
        .set_not_before(&Asn1Time::days_from_now(0).unwrap())
        .unwrap();
    builder
        .set_not_after(&Asn1Time::days_from_now(365).unwrap())
        .unwrap();
    builder.set_pubkey(&pkey).unwrap();

    let mut serial = BigNum::new().unwrap();
    serial.rand(128, MsbOption::MAYBE_ZERO, false).unwrap();
    builder
        .set_serial_number(&serial.to_asn1_integer().unwrap())
        .unwrap();

    let basic_constraints = BasicConstraints::new().critical().ca().build().unwrap();
    builder.append_extension(basic_constraints).unwrap();
    let key_usage = KeyUsage::new()
        .digital_signature()
        .key_encipherment()
        .build()
        .unwrap();
    builder.append_extension(key_usage).unwrap();
    let ext_key_usage = ExtendedKeyUsage::new()
        .client_auth()
        .server_auth()
        .other("2.999.1")
        .build()
        .unwrap();
    builder.append_extension(ext_key_usage).unwrap();
    let subject_key_identifier = SubjectKeyIdentifier::new()
        .build(&builder.x509v3_context(None, None))
        .unwrap();
    builder.append_extension(subject_key_identifier).unwrap();
    let authority_key_identifier = AuthorityKeyIdentifier::new()
        .keyid(true)
        .build(&builder.x509v3_context(None, None))
        .unwrap();
    builder.append_extension(authority_key_identifier).unwrap();
    let subject_alternative_name = SubjectAlternativeName::new()
        .dns("example.com")
        .build(&builder.x509v3_context(None, None))
        .unwrap();
    builder.append_extension(subject_alternative_name).unwrap();

    builder.sign(&pkey, MessageDigest::sha256()).unwrap();

    let x509 = builder.build();

    assert!(pkey.public_eq(&x509.public_key().unwrap()));
    assert!(x509.verify(&pkey).unwrap());

    let cn = x509
        .subject_name()
        .entries_by_nid(Nid::COMMONNAME)
        .next()
        .unwrap();
    assert_eq!(cn.data().as_slice(), b"foobar.com");
    assert_eq!(serial, x509.serial_number().to_bn().unwrap());
}

#[test]
// This tests `X509Extension::new`, even though its deprecated.
#[allow(deprecated)]
fn x509_extension_new() {
    assert!(X509Extension::new(None, None, "crlDistributionPoints", "section").is_err());
    assert!(X509Extension::new(None, None, "proxyCertInfo", "").is_err());
    assert!(X509Extension::new(None, None, "certificatePolicies", "").is_err());
    assert!(X509Extension::new(None, None, "subjectAltName", "dirName:section").is_err());
}

#[test]
fn x509_extension_new_from_der() {
    let ext = X509Extension::new_from_der(
        &Asn1Object::from_str("2.5.29.19").unwrap(),
        true,
        &Asn1OctetString::new_from_bytes(b"\x30\x03\x01\x01\xff").unwrap(),
    )
    .unwrap();
    assert_eq!(
        ext.to_der().unwrap(),
        b"0\x0f\x06\x03U\x1d\x13\x01\x01\xff\x04\x050\x03\x01\x01\xff"
    );
}

#[test]
fn x509_extension_to_der() {
    let builder = X509::builder().unwrap();

    for (ext, expected) in [
        (
            BasicConstraints::new().critical().ca().build().unwrap(),
            b"0\x0f\x06\x03U\x1d\x13\x01\x01\xff\x04\x050\x03\x01\x01\xff" as &[u8],
        ),
        (
            SubjectAlternativeName::new()
                .dns("example.com,DNS:example2.com")
                .build(&builder.x509v3_context(None, None))
                .unwrap(),
            b"0'\x06\x03U\x1d\x11\x04 0\x1e\x82\x1cexample.com,DNS:example2.com",
        ),
        (
            SubjectAlternativeName::new()
                .rid("1.2.3.4")
                .uri("https://example.com")
                .build(&builder.x509v3_context(None, None))
                .unwrap(),
            b"0#\x06\x03U\x1d\x11\x04\x1c0\x1a\x88\x03*\x03\x04\x86\x13https://example.com",
        ),
        (
            ExtendedKeyUsage::new()
                .server_auth()
                .other("2.999.1")
                .other("clientAuth")
                .build()
                .unwrap(),
            b"0\x22\x06\x03U\x1d%\x04\x1b0\x19\x06\x08+\x06\x01\x05\x05\x07\x03\x01\x06\x03\x887\x01\x06\x08+\x06\x01\x05\x05\x07\x03\x02",
        ),
    ] {
        assert_eq!(&ext.to_der().unwrap(), expected);
    }
}

#[test]
fn eku_invalid_other() {
    assert!(ExtendedKeyUsage::new()
        .other("1.1.1.1.1,2.2.2.2.2")
        .build()
        .is_err());
}

#[test]
fn x509_req_builder() {
    let pkey = pkey();

    let mut name = X509Name::builder().unwrap();
    name.append_entry_by_nid(Nid::COMMONNAME, "foobar.com")
        .unwrap();
    let name = name.build();

    let mut builder = X509Req::builder().unwrap();
    builder.set_version(0).unwrap();
    builder.set_subject_name(&name).unwrap();
    builder.set_pubkey(&pkey).unwrap();

    let mut extensions = Stack::new().unwrap();
    let key_usage = KeyUsage::new()
        .digital_signature()
        .key_encipherment()
        .build()
        .unwrap();
    extensions.push(key_usage).unwrap();
    let subject_alternative_name = SubjectAlternativeName::new()
        .dns("example.com")
        .build(&builder.x509v3_context(None))
        .unwrap();
    extensions.push(subject_alternative_name).unwrap();
    builder.add_extensions(&extensions).unwrap();

    builder.sign(&pkey, MessageDigest::sha256()).unwrap();

    let req = builder.build();
    assert!(req.public_key().unwrap().public_eq(&pkey));
    assert_eq!(req.extensions().unwrap().len(), extensions.len());
    assert!(req.verify(&pkey).unwrap());
}

#[test]
fn test_stack_from_pem() {
    let certs = include_bytes!("../../test/certs.pem");
    let certs = X509::stack_from_pem(certs).unwrap();

    assert_eq!(certs.len(), 2);
    assert_eq!(
        hex::encode(certs[0].digest(MessageDigest::sha1()).unwrap()),
        "59172d9313e84459bcff27f967e79e6e9217e584"
    );
    assert_eq!(
        hex::encode(certs[1].digest(MessageDigest::sha1()).unwrap()),
        "c0cbdf7cdd03c9773e5468e1f6d2da7d5cbb1875"
    );
}

#[test]
fn issued() {
    let cert = include_bytes!("../../test/cert.pem");
    let cert = X509::from_pem(cert).unwrap();
    let ca = include_bytes!("../../test/root-ca.pem");
    let ca = X509::from_pem(ca).unwrap();

    assert_eq!(ca.issued(&cert), X509VerifyResult::OK);
    assert_ne!(cert.issued(&cert), X509VerifyResult::OK);
}

#[test]
fn signature() {
    let cert = include_bytes!("../../test/cert.pem");
    let cert = X509::from_pem(cert).unwrap();
    let signature = cert.signature();
    assert_eq!(
        hex::encode(signature.as_slice()),
        "4af607b889790b43470442cfa551cdb8b6d0b0340d2958f76b9e3ef6ad4992230cead6842587f0ecad5\
         78e6e11a221521e940187e3d6652de14e84e82f6671f097cc47932e022add3c0cb54a26bf27fa84c107\
         4971caa6bee2e42d34a5b066c427f2d452038082b8073993399548088429de034fdd589dcfb0dd33be7\
         ebdfdf698a28d628a89568881d658151276bde333600969502c4e62e1d3470a683364dfb241f78d310a\
         89c119297df093eb36b7fd7540224f488806780305d1e79ffc938fe2275441726522ab36d88348e6c51\
         f13dcc46b5e1cdac23c974fd5ef86aa41e91c9311655090a52333bc79687c748d833595d4c5f987508f\
         e121997410d37c"
    );
    let algorithm = cert.signature_algorithm();
    assert_eq!(algorithm.object().nid(), Nid::SHA256WITHRSAENCRYPTION);
    assert_eq!(algorithm.object().to_string(), "sha256WithRSAEncryption");
}

#[test]
#[allow(clippy::redundant_clone)]
fn clone_x509() {
    let cert = include_bytes!("../../test/cert.pem");
    let cert = X509::from_pem(cert).unwrap();
    drop(cert.clone());
}

#[test]
fn test_verify_cert() {
    let cert = include_bytes!("../../test/cert.pem");
    let cert = X509::from_pem(cert).unwrap();
    let ca = include_bytes!("../../test/root-ca.pem");
    let ca = X509::from_pem(ca).unwrap();
    let chain = Stack::new().unwrap();

    let mut store_bldr = X509StoreBuilder::new().unwrap();
    store_bldr.add_cert(ca).unwrap();
    let store = store_bldr.build();

    let mut context = X509StoreContext::new().unwrap();
    assert!(context
        .init(&store, &cert, &chain, |c| c.verify_cert())
        .unwrap());
    assert!(context
        .init(&store, &cert, &chain, |c| c.verify_cert())
        .unwrap());
}

#[test]
fn test_verify_fails() {
    let cert = include_bytes!("../../test/cert.pem");
    let cert = X509::from_pem(cert).unwrap();
    let ca = include_bytes!("../../test/alt_name_cert.pem");
    let ca = X509::from_pem(ca).unwrap();
    let chain = Stack::new().unwrap();

    let mut store_bldr = X509StoreBuilder::new().unwrap();
    store_bldr.add_cert(ca).unwrap();
    let store = store_bldr.build();

    let mut context = X509StoreContext::new().unwrap();
    assert!(!context
        .init(&store, &cert, &chain, |c| c.verify_cert())
        .unwrap());
}

#[test]
#[cfg(any(ossl102, libressl261))]
fn test_verify_fails_with_crl_flag_set_and_no_crl() {
    let cert = include_bytes!("../../test/cert.pem");
    let cert = X509::from_pem(cert).unwrap();
    let ca = include_bytes!("../../test/root-ca.pem");
    let ca = X509::from_pem(ca).unwrap();
    let chain = Stack::new().unwrap();

    let mut store_bldr = X509StoreBuilder::new().unwrap();
    store_bldr.add_cert(ca).unwrap();
    store_bldr.set_flags(X509VerifyFlags::CRL_CHECK).unwrap();
    let store = store_bldr.build();

    let mut context = X509StoreContext::new().unwrap();
    assert_eq!(
        context
            .init(&store, &cert, &chain, |c| {
                c.verify_cert()?;
                Ok(c.error())
            })
            .unwrap()
            .error_string(),
        "unable to get certificate CRL"
    )
}

#[test]
#[cfg(any(ossl102, libressl261))]
fn test_verify_cert_with_purpose() {
    let cert = include_bytes!("../../test/cert.pem");
    let cert = X509::from_pem(cert).unwrap();
    let ca = include_bytes!("../../test/root-ca.pem");
    let ca = X509::from_pem(ca).unwrap();
    let chain = Stack::new().unwrap();

    let mut store_bldr = X509StoreBuilder::new().unwrap();
    let purpose_idx = X509PurposeRef::get_by_sname("sslserver")
        .expect("Getting certificate purpose 'sslserver' failed");
    let x509_purposeref =
        X509PurposeRef::from_idx(purpose_idx).expect("Getting certificate purpose failed");
    store_bldr
        .set_purpose(x509_purposeref.purpose())
        .expect("Setting certificate purpose failed");
    store_bldr.add_cert(ca).unwrap();

    let store = store_bldr.build();

    let mut context = X509StoreContext::new().unwrap();
    assert!(context
        .init(&store, &cert, &chain, |c| c.verify_cert())
        .unwrap());
}

#[test]
#[cfg(any(ossl102, libressl261))]
fn test_verify_cert_with_wrong_purpose_fails() {
    let cert = include_bytes!("../../test/cert.pem");
    let cert = X509::from_pem(cert).unwrap();
    let ca = include_bytes!("../../test/root-ca.pem");
    let ca = X509::from_pem(ca).unwrap();
    let chain = Stack::new().unwrap();

    let mut store_bldr = X509StoreBuilder::new().unwrap();
    let purpose_idx = X509PurposeRef::get_by_sname("timestampsign")
        .expect("Getting certificate purpose 'timestampsign' failed");
    let x509_purpose =
        X509PurposeRef::from_idx(purpose_idx).expect("Getting certificate purpose failed");
    store_bldr
        .set_purpose(x509_purpose.purpose())
        .expect("Setting certificate purpose failed");
    store_bldr.add_cert(ca).unwrap();

    let store = store_bldr.build();

    let expected_error = ffi::X509_V_ERR_INVALID_PURPOSE;
    let mut context = X509StoreContext::new().unwrap();
    assert_eq!(
        context
            .init(&store, &cert, &chain, |c| {
                c.verify_cert()?;
                Ok(c.error())
            })
            .unwrap()
            .as_raw(),
        expected_error
    )
}

#[cfg(ossl110)]
#[test]
fn x509_ref_version() {
    let mut builder = X509Builder::new().unwrap();
    let expected_version = 2;
    builder
        .set_version(expected_version)
        .expect("Failed to set certificate version");
    let cert = builder.build();
    let actual_version = cert.version();
    assert_eq!(
        expected_version, actual_version,
        "Obtained certificate version is incorrect",
    );
}

#[cfg(ossl110)]
#[test]
fn x509_ref_version_no_version_set() {
    let cert = X509Builder::new().unwrap().build();
    let actual_version = cert.version();
    assert_eq!(
        0, actual_version,
        "Default certificate version is incorrect",
    );
}

#[test]
fn test_load_crl() {
    let ca = include_bytes!("../../test/crl-ca.crt");
    let ca = X509::from_pem(ca).unwrap();

    let crl = include_bytes!("../../test/test.crl");
    let crl = X509Crl::from_der(crl).unwrap();
    assert!(crl.verify(&ca.public_key().unwrap()).unwrap());

    let cert = include_bytes!("../../test/subca.crt");
    let cert = X509::from_pem(cert).unwrap();

    let revoked = match crl.get_by_cert(&cert) {
        CrlStatus::Revoked(revoked) => revoked,
        _ => panic!("cert should be revoked"),
    };

    assert_eq!(
        revoked.serial_number().to_bn().unwrap(),
        cert.serial_number().to_bn().unwrap(),
        "revoked and cert serial numbers should match"
    );
}

#[test]
fn test_crl_entry_extensions() {
    let crl = include_bytes!("../../test/entry_extensions.crl");
    let crl = X509Crl::from_pem(crl).unwrap();

    let (critical, access_info) = crl
        .extension::<AuthorityInformationAccess>()
        .unwrap()
        .expect("Authority Information Access extension should be present");
    assert!(
        !critical,
        "Authority Information Access extension is not critical"
    );
    assert_eq!(
        access_info.len(),
        1,
        "Authority Information Access should have one entry"
    );
    assert_eq!(access_info[0].method().to_string(), "CA Issuers");
    assert_eq!(
        access_info[0].location().uri(),
        Some("http://www.example.com/ca.crt")
    );
    let revoked_certs = crl.get_revoked().unwrap();
    let entry = &revoked_certs[0];

    let (critical, issuer) = entry
        .extension::<CertificateIssuer>()
        .unwrap()
        .expect("Certificate issuer extension should be present");
    assert!(critical, "Certificate issuer extension is critical");
    assert_eq!(issuer.len(), 1, "Certificate issuer should have one entry");
    let issuer = issuer[0]
        .directory_name()
        .expect("Issuer should be a directory name");
    assert_eq!(
        format!("{:?}", issuer),
        r#"[countryName = "GB", commonName = "Test CA"]"#
    );

    // reason_code can't be inspected without ossl110
    #[allow(unused_variables)]
    let (critical, reason_code) = entry
        .extension::<ReasonCode>()
        .unwrap()
        .expect("Reason code extension should be present");
    assert!(!critical, "Reason code extension is not critical");
    #[cfg(ossl110)]
    assert_eq!(
        CrlReason::KEY_COMPROMISE,
        CrlReason::from_raw(reason_code.get_i64().unwrap() as ffi::c_int)
    );
}

#[test]
fn test_save_subject_der() {
    let cert = include_bytes!("../../test/cert.pem");
    let cert = X509::from_pem(cert).unwrap();

    let der = cert.subject_name().to_der().unwrap();
    println!("der: {:?}", der);
    assert!(!der.is_empty());
}

#[test]
fn test_load_subject_der() {
    // The subject from ../../test/cert.pem
    const SUBJECT_DER: &[u8] = &[
        48, 90, 49, 11, 48, 9, 6, 3, 85, 4, 6, 19, 2, 65, 85, 49, 19, 48, 17, 6, 3, 85, 4, 8, 12,
        10, 83, 111, 109, 101, 45, 83, 116, 97, 116, 101, 49, 33, 48, 31, 6, 3, 85, 4, 10, 12, 24,
        73, 110, 116, 101, 114, 110, 101, 116, 32, 87, 105, 100, 103, 105, 116, 115, 32, 80, 116,
        121, 32, 76, 116, 100, 49, 19, 48, 17, 6, 3, 85, 4, 3, 12, 10, 102, 111, 111, 98, 97, 114,
        46, 99, 111, 109,
    ];
    X509Name::from_der(SUBJECT_DER).unwrap();
}

#[test]
fn test_convert_to_text() {
    let cert = include_bytes!("../../test/cert.pem");
    let cert = X509::from_pem(cert).unwrap();

    const SUBSTRINGS: &[&str] = &[
        "Certificate:\n",
        "Serial Number:",
        "Signature Algorithm:",
        "Issuer: C=AU, ST=Some-State, O=Internet Widgits Pty Ltd\n",
        "Subject: C=AU, ST=Some-State, O=Internet Widgits Pty Ltd, CN=foobar.com\n",
        "Subject Public Key Info:",
    ];

    let text = String::from_utf8(cert.to_text().unwrap()).unwrap();

    for substring in SUBSTRINGS {
        assert!(
            text.contains(substring),
            "{:?} not found inside {}",
            substring,
            text
        );
    }
}

#[test]
fn test_convert_req_to_text() {
    let csr = include_bytes!("../../test/csr.pem");
    let csr = X509Req::from_pem(csr).unwrap();

    const SUBSTRINGS: &[&str] = &[
        "Certificate Request:\n",
        "Version:",
        "Subject: C=AU, ST=Some-State, O=Internet Widgits Pty Ltd, CN=foobar.com\n",
        "Subject Public Key Info:",
        "Signature Algorithm:",
    ];

    let text = String::from_utf8(csr.to_text().unwrap()).unwrap();

    for substring in SUBSTRINGS {
        assert!(
            text.contains(substring),
            "{:?} not found inside {}",
            substring,
            text
        );
    }
}

#[test]
fn test_name_cmp() {
    let cert = include_bytes!("../../test/cert.pem");
    let cert = X509::from_pem(cert).unwrap();

    let subject = cert.subject_name();
    let issuer = cert.issuer_name();
    assert_eq!(Ordering::Equal, subject.try_cmp(subject).unwrap());
    assert_eq!(Ordering::Greater, subject.try_cmp(issuer).unwrap());
}

#[test]
#[cfg(any(boringssl, ossl110, libressl270))]
fn test_name_to_owned() {
    let cert = include_bytes!("../../test/cert.pem");
    let cert = X509::from_pem(cert).unwrap();
    let name = cert.subject_name();
    let copied_name = name.to_owned().unwrap();
    assert_eq!(Ordering::Equal, name.try_cmp(&copied_name).unwrap());
}

#[test]
#[cfg(any(ossl102, libressl261))]
fn test_verify_param_set_time_fails_verification() {
    const TEST_T_2030: time_t = 1893456000;

    let cert = include_bytes!("../../test/cert.pem");
    let cert = X509::from_pem(cert).unwrap();
    let ca = include_bytes!("../../test/root-ca.pem");
    let ca = X509::from_pem(ca).unwrap();
    let chain = Stack::new().unwrap();

    let mut store_bldr = X509StoreBuilder::new().unwrap();
    store_bldr.add_cert(ca).unwrap();
    let mut verify_params = X509VerifyParam::new().unwrap();
    verify_params.set_time(TEST_T_2030);
    store_bldr.set_param(&verify_params).unwrap();
    let store = store_bldr.build();

    let mut context = X509StoreContext::new().unwrap();
    assert_eq!(
        context
            .init(&store, &cert, &chain, |c| {
                c.verify_cert()?;
                Ok(c.error())
            })
            .unwrap()
            .error_string(),
        "certificate has expired"
    )
}

#[test]
#[cfg(any(ossl102, libressl261))]
fn test_verify_param_set_time() {
    const TEST_T_2020: time_t = 1577836800;

    let cert = include_bytes!("../../test/cert.pem");
    let cert = X509::from_pem(cert).unwrap();
    let ca = include_bytes!("../../test/root-ca.pem");
    let ca = X509::from_pem(ca).unwrap();
    let chain = Stack::new().unwrap();

    let mut store_bldr = X509StoreBuilder::new().unwrap();
    store_bldr.add_cert(ca).unwrap();
    let mut verify_params = X509VerifyParam::new().unwrap();
    verify_params.set_time(TEST_T_2020);
    store_bldr.set_param(&verify_params).unwrap();
    let store = store_bldr.build();

    let mut context = X509StoreContext::new().unwrap();
    assert!(context
        .init(&store, &cert, &chain, |c| c.verify_cert())
        .unwrap());
}

#[test]
#[cfg(any(ossl102, libressl261))]
fn test_verify_param_set_depth() {
    let cert = include_bytes!("../../test/leaf.pem");
    let cert = X509::from_pem(cert).unwrap();
    let intermediate_ca = include_bytes!("../../test/intermediate-ca.pem");
    let intermediate_ca = X509::from_pem(intermediate_ca).unwrap();
    let ca = include_bytes!("../../test/root-ca.pem");
    let ca = X509::from_pem(ca).unwrap();
    let mut chain = Stack::new().unwrap();
    chain.push(intermediate_ca).unwrap();

    let mut store_bldr = X509StoreBuilder::new().unwrap();
    store_bldr.add_cert(ca).unwrap();
    let mut verify_params = X509VerifyParam::new().unwrap();
    // OpenSSL 1.1.0+ considers the root certificate to not be part of the chain, while 1.0.2 and LibreSSL do
    let expected_depth = if cfg!(any(ossl110)) { 1 } else { 2 };
    verify_params.set_depth(expected_depth);
    store_bldr.set_param(&verify_params).unwrap();
    let store = store_bldr.build();

    let mut context = X509StoreContext::new().unwrap();
    assert!(context
        .init(&store, &cert, &chain, |c| c.verify_cert())
        .unwrap());
}

#[test]
#[cfg(any(ossl102, libressl261))]
#[allow(clippy::bool_to_int_with_if)]
fn test_verify_param_set_depth_fails_verification() {
    let cert = include_bytes!("../../test/leaf.pem");
    let cert = X509::from_pem(cert).unwrap();
    let intermediate_ca = include_bytes!("../../test/intermediate-ca.pem");
    let intermediate_ca = X509::from_pem(intermediate_ca).unwrap();
    let ca = include_bytes!("../../test/root-ca.pem");
    let ca = X509::from_pem(ca).unwrap();
    let mut chain = Stack::new().unwrap();
    chain.push(intermediate_ca).unwrap();

    let mut store_bldr = X509StoreBuilder::new().unwrap();
    store_bldr.add_cert(ca).unwrap();
    let mut verify_params = X509VerifyParam::new().unwrap();
    // OpenSSL 1.1.0+ considers the root certificate to not be part of the chain, while 1.0.2 and LibreSSL do
    let expected_depth = if cfg!(any(ossl110)) { 0 } else { 1 };
    verify_params.set_depth(expected_depth);
    store_bldr.set_param(&verify_params).unwrap();
    let store = store_bldr.build();

    // OpenSSL 1.1.0+ added support for X509_V_ERR_CERT_CHAIN_TOO_LONG, while 1.0.2 simply ignores the intermediate
    let expected_error = if cfg!(any(ossl110, libressl261)) {
        "certificate chain too long"
    } else {
        "unable to get local issuer certificate"
    };

    let mut context = X509StoreContext::new().unwrap();
    assert_eq!(
        context
            .init(&store, &cert, &chain, |c| {
                c.verify_cert()?;
                Ok(c.error())
            })
            .unwrap()
            .error_string(),
        expected_error
    )
}

#[test]
#[cfg(not(boringssl))]
fn test_load_cert_file() {
    let cert = include_bytes!("../../test/cert.pem");
    let cert = X509::from_pem(cert).unwrap();
    let chain = Stack::new().unwrap();

    let mut store_bldr = X509StoreBuilder::new().unwrap();
    let lookup = store_bldr.add_lookup(X509Lookup::file()).unwrap();
    lookup
        .load_cert_file("test/root-ca.pem", SslFiletype::PEM)
        .unwrap();
    let store = store_bldr.build();

    let mut context = X509StoreContext::new().unwrap();
    assert!(context
        .init(&store, &cert, &chain, |c| c.verify_cert())
        .unwrap());
}

#[test]
#[cfg(ossl110)]
fn test_verify_param_auth_level() {
    let mut param = X509VerifyParam::new().unwrap();
    let auth_lvl = 2;
    let auth_lvl_default = -1;

    assert_eq!(param.auth_level(), auth_lvl_default);

    param.set_auth_level(auth_lvl);
    assert_eq!(param.auth_level(), auth_lvl);
}

#[test]
#[cfg(ossl102)]
fn test_set_purpose() {
    let cert = include_bytes!("../../test/leaf.pem");
    let cert = X509::from_pem(cert).unwrap();
    let intermediate_ca = include_bytes!("../../test/intermediate-ca.pem");
    let intermediate_ca = X509::from_pem(intermediate_ca).unwrap();
    let ca = include_bytes!("../../test/root-ca.pem");
    let ca = X509::from_pem(ca).unwrap();
    let mut chain = Stack::new().unwrap();
    chain.push(intermediate_ca).unwrap();

    let mut store_bldr = X509StoreBuilder::new().unwrap();
    store_bldr.add_cert(ca).unwrap();
    let mut verify_params = X509VerifyParam::new().unwrap();
    verify_params.set_purpose(X509PurposeId::ANY).unwrap();
    store_bldr.set_param(&verify_params).unwrap();
    let store = store_bldr.build();
    let mut context = X509StoreContext::new().unwrap();

    assert!(context
        .init(&store, &cert, &chain, |c| c.verify_cert())
        .unwrap());
}

#[test]
#[cfg(ossl102)]
fn test_set_purpose_fails_verification() {
    let cert = include_bytes!("../../test/leaf.pem");
    let cert = X509::from_pem(cert).unwrap();
    let intermediate_ca = include_bytes!("../../test/intermediate-ca.pem");
    let intermediate_ca = X509::from_pem(intermediate_ca).unwrap();
    let ca = include_bytes!("../../test/root-ca.pem");
    let ca = X509::from_pem(ca).unwrap();
    let mut chain = Stack::new().unwrap();
    chain.push(intermediate_ca).unwrap();

    let mut store_bldr = X509StoreBuilder::new().unwrap();
    store_bldr.add_cert(ca).unwrap();
    let mut verify_params = X509VerifyParam::new().unwrap();
    verify_params
        .set_purpose(X509PurposeId::TIMESTAMP_SIGN)
        .unwrap();
    store_bldr.set_param(&verify_params).unwrap();
    let store = store_bldr.build();

    let expected_error = ffi::X509_V_ERR_INVALID_PURPOSE;
    let mut context = X509StoreContext::new().unwrap();
    assert_eq!(
        context
            .init(&store, &cert, &chain, |c| {
                c.verify_cert()?;
                Ok(c.error())
            })
            .unwrap()
            .as_raw(),
        expected_error
    )
}

#[test]
#[cfg(any(ossl101, libressl350))]
fn test_add_name_entry() {
    let cert = include_bytes!("../../test/cert.pem");
    let cert = X509::from_pem(cert).unwrap();
    let inp_name = cert.subject_name().entries().next().unwrap();

    let mut names = X509Name::builder().unwrap();
    names.append_entry(inp_name).unwrap();
    let names = names.build();

    let mut entries = names.entries();
    let outp_name = entries.next().unwrap();
    assert_eq!(outp_name.object().nid(), inp_name.object().nid());
    assert_eq!(outp_name.data().as_slice(), inp_name.data().as_slice());
    assert!(entries.next().is_none());
}

#[test]
#[cfg(not(boringssl))]
fn test_load_crl_file_fail() {
    let mut store_bldr = X509StoreBuilder::new().unwrap();
    let lookup = store_bldr.add_lookup(X509Lookup::file()).unwrap();
    let res = lookup.load_crl_file("test/root-ca.pem", SslFiletype::PEM);
    assert!(res.is_err());
}

#[cfg(ossl110)]
fn ipaddress_as_subject_alternative_name_is_formatted_in_debug<T>(expected_ip: T)
where
    T: Into<std::net::IpAddr>,
{
    let expected_ip = format!("{:?}", expected_ip.into());
    let mut builder = X509Builder::new().unwrap();
    let san = SubjectAlternativeName::new()
        .ip(&expected_ip)
        .build(&builder.x509v3_context(None, None))
        .unwrap();
    builder.append_extension(san).unwrap();
    let cert = builder.build();
    let actual_ip = cert
        .subject_alt_names()
        .into_iter()
        .flatten()
        .map(|n| format!("{:?}", *n))
        .next()
        .unwrap();
    assert_eq!(actual_ip, expected_ip);
}

#[cfg(ossl110)]
#[test]
fn ipv4_as_subject_alternative_name_is_formatted_in_debug() {
    ipaddress_as_subject_alternative_name_is_formatted_in_debug([8u8, 8, 8, 128]);
}

#[cfg(ossl110)]
#[test]
fn ipv6_as_subject_alternative_name_is_formatted_in_debug() {
    ipaddress_as_subject_alternative_name_is_formatted_in_debug([
        8u8, 8, 8, 8, 8, 8, 8, 8, 8, 8, 8, 8, 8, 8, 8, 128,
    ]);
}

#[cfg(ossl110)]
#[test]
fn other_name_as_subject_alternative_name() {
    let oid = Asn1Object::from_str("1.3.6.1.5.5.7.8.11").unwrap();
    // this is the hex representation of "test" encoded as a ia5string
    let content = [0x16, 0x04, 0x74, 0x65, 0x73, 0x74];

    let mut builder = X509Builder::new().unwrap();
    let san = SubjectAlternativeName::new()
        .other_name2(oid, &content)
        .build(&builder.x509v3_context(None, None))
        .unwrap();
    builder.append_extension(san).unwrap();
    let cert = builder.build();
    let general_name = cert
        .subject_alt_names()
        .into_iter()
        .flatten()
        .next()
        .unwrap();
    unsafe {
        assert_eq!((*general_name.as_ptr()).type_, 0);
    }
}

#[test]
fn test_dist_point() {
    let cert = include_bytes!("../../test/certv3.pem");
    let cert = X509::from_pem(cert).unwrap();

    let dps = cert.crl_distribution_points().unwrap();
    let dp = dps.get(0).unwrap();
    let dp_nm = dp.distpoint().unwrap();
    let dp_gns = dp_nm.fullname().unwrap();
    let dp_gn = dp_gns.get(0).unwrap();
    assert_eq!(dp_gn.uri().unwrap(), "http://example.com/crl.pem");

    let dp = dps.get(1).unwrap();
    let dp_nm = dp.distpoint().unwrap();
    let dp_gns = dp_nm.fullname().unwrap();
    let dp_gn = dp_gns.get(0).unwrap();
    assert_eq!(dp_gn.uri().unwrap(), "http://example.com/crl2.pem");
    assert!(dps.get(2).is_none())
}

#[test]
fn test_dist_point_null() {
    let cert = include_bytes!("../../test/cert.pem");
    let cert = X509::from_pem(cert).unwrap();
    assert!(cert.crl_distribution_points().is_none());
}

#[test]
<<<<<<< HEAD
#[cfg(ossl110)]
#[cfg(not(OPENSSL_NO_RFC3779))]
fn test_sbgp_extensions_parsing() {
    use std::net::{IpAddr, Ipv4Addr, Ipv6Addr};
    use std::str::FromStr;

    let cert_bytes = include_bytes!("../../test/rfc3779.pem");
    let cert = X509::from_pem(cert_bytes).unwrap();

    let parent_cert_bytes = include_bytes!("../../test/rfc3779-parent.pem");
    let parent_cert = X509::from_pem(parent_cert_bytes).unwrap();

    let asn = cert.sbgp_asn().unwrap();
    let pasn = parent_cert.sbgp_asn().unwrap();
    assert!(!asn.inherited());
    assert!(asn.is_canonical());
    assert!(asn.subset_of(&pasn));
    assert!(!pasn.subset_of(&asn));

    let asn_ranges = asn.ranges().unwrap();
    assert_eq!(asn_ranges[0], (10, 18));
    assert_eq!(asn_ranges[1], (20, 20));

    let families = cert.sbgp_ip_addresses().unwrap();
    let pfamilies = parent_cert.sbgp_ip_addresses().unwrap();
    assert!(!families.inherited());
    assert!(families.is_canonical());
    assert!(families.subset_of(&pfamilies));
    assert!(!pfamilies.subset_of(&families));

    for family in families {
        let ranges = family.range().unwrap();
        for (ip_min, ip_max) in ranges {
            if let (IpAddr::V6(a_v6_min), IpAddr::V6(a_v6_max)) = (ip_min, ip_max) {
                assert_eq!(a_v6_min, Ipv6Addr::from_str("fd00::").unwrap());
                assert_eq!(
                    a_v6_max,
                    Ipv6Addr::from_str("fdff:ffff:ffff:ffff:ffff:ffff:ffff:ffff").unwrap()
                );
            }
            if let (IpAddr::V4(a_v4_min), IpAddr::V4(a_v4_max)) = (ip_min, ip_max) {
                assert_eq!(a_v4_min, Ipv4Addr::from_str("10.0.0.0").unwrap());
                assert_eq!(a_v4_max, Ipv4Addr::from_str("10.0.0.255").unwrap());
            }
        }
    }
}

#[test]
#[cfg(ossl110)]
#[cfg(not(OPENSSL_NO_RFC3779))]
fn test_sbgp_as_identifier_builder() {
    let mut builder = X509Builder::new().unwrap();
    let as_id_ext = SbgpAsIdentifier::new()
        .add_asn(1000)
        .add_asn_range(2500, 2700)
        .add_asn(9000)
        .build()
        .unwrap();

    builder.append_extension(as_id_ext).unwrap();
    let cert = builder.build();

    let asn = cert.sbgp_asn().unwrap();
    assert!(!asn.inherited());
    assert_eq!(
        asn.ranges(),
        Some(vec![(1000, 1000), (2500, 2700), (9000, 9000)])
    );
}

#[test]
#[cfg(ossl110)]
#[cfg(not(OPENSSL_NO_RFC3779))]
fn test_sbgp_as_identifier_builder_inherit() {
    let mut builder = X509Builder::new().unwrap();
    let ext = SbgpAsIdentifier::new().add_inherit().build().unwrap();

    builder.append_extension(ext).unwrap();
    let cert = builder.build();

    let asn = cert.sbgp_asn().unwrap();
    assert!(asn.inherited());
    assert_eq!(asn.ranges(), None);

    let mut builder = X509Builder::new().unwrap();
    let ext = SbgpAsIdentifier::new().add_inherit().build().unwrap();

    builder.append_extension(ext).unwrap();
    let cert = builder.build();

    let asn = cert.sbgp_asn().unwrap();
    assert!(asn.inherited());
    assert_eq!(asn.ranges(), None);
}

#[test]
#[cfg(ossl110)]
#[cfg(not(OPENSSL_NO_RFC3779))]
fn test_sbgp_ip_addr_ranges_builder() {
    use crate::x509::sbgp::IpVersion;
    use std::net::{IpAddr, Ipv4Addr, Ipv6Addr};
    use std::str::FromStr;

    let mut builder = X509Builder::new().unwrap();
    let ip_addr_ext = SbgpIpAddressIdentifier::new()
        .add_ip_addr(IpAddr::from_str("10.0.0.0").unwrap())
        .add_ip_prefix(IpAddr::from_str("20.0.0.0").unwrap(), 16)
        .add_ipv6_addr_range(
            Ipv6Addr::from_str("fc00::200").unwrap(),
            Ipv6Addr::from_str("fc00::400").unwrap(),
        )
        .add_ipv4_addr_range(
            Ipv4Addr::from_str("30.0.0.0").unwrap(),
            Ipv4Addr::from_str("30.0.0.100").unwrap(),
        )
        .build()
        .unwrap();

    builder.append_extension(ip_addr_ext).unwrap();
    let cert = builder.build();

    let ranges = cert.sbgp_ip_addresses().unwrap();
    assert!(!ranges.inherited());
    assert!(ranges.is_canonical());

    let ranges = ranges.into_iter().collect::<Vec<_>>();

    assert_eq!(ranges.len(), 2);

    assert_eq!(ranges[0].fam(), Some(IpVersion::V4));
    assert_eq!(
        ranges[0].range(),
        Some(vec![
            (
                IpAddr::from_str("10.0.0.0").unwrap(),
                IpAddr::from_str("10.0.0.0").unwrap()
            ),
            (
                IpAddr::from_str("20.0.0.0").unwrap(),
                IpAddr::from_str("20.0.255.255").unwrap()
            ),
            (
                IpAddr::from_str("30.0.0.0").unwrap(),
                IpAddr::from_str("30.0.0.100").unwrap()
            )
        ])
    );

    assert_eq!(ranges[1].fam(), Some(IpVersion::V6));
    assert_eq!(
        ranges[1].range(),
        Some(vec![(
            IpAddr::from_str("fc00::200").unwrap(),
            IpAddr::from_str("fc00::400").unwrap(),
        )])
    );
=======
#[cfg(ossl300)]
fn test_store_all_certificates() {
    let cert = include_bytes!("../../test/cert.pem");
    let cert = X509::from_pem(cert).unwrap();

    let store = {
        let mut b = X509StoreBuilder::new().unwrap();
        b.add_cert(cert).unwrap();
        b.build()
    };

    assert_eq!(store.all_certificates().len(), 1);
>>>>>>> 2ed3c609
}<|MERGE_RESOLUTION|>--- conflicted
+++ resolved
@@ -1182,7 +1182,6 @@
 }
 
 #[test]
-<<<<<<< HEAD
 #[cfg(ossl110)]
 #[cfg(not(OPENSSL_NO_RFC3779))]
 fn test_sbgp_extensions_parsing() {
@@ -1340,7 +1339,9 @@
             IpAddr::from_str("fc00::400").unwrap(),
         )])
     );
-=======
+}
+
+#[test]
 #[cfg(ossl300)]
 fn test_store_all_certificates() {
     let cert = include_bytes!("../../test/cert.pem");
@@ -1353,5 +1354,4 @@
     };
 
     assert_eq!(store.all_certificates().len(), 1);
->>>>>>> 2ed3c609
 }