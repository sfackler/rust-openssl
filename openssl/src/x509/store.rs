--- conflicted
+++ resolved
@@ -59,6 +59,7 @@
 use std::ffi::CString;
 #[cfg(not(boringssl))]
 use std::path::Path;
+use crate::x509::verify::X509PurposeId;
 
 foreign_type_and_impl_send_sync! {
     type CType = ffi::X509_STORE;
@@ -126,29 +127,18 @@
         unsafe { cvt(ffi::X509_STORE_set_flags(self.as_ptr(), flags.bits())).map(|_| ()) }
     }
 
-<<<<<<< HEAD
     /// Sets the certificate purpose.
     /// The purpose value can be obtained by `X509Purpose::get_by_sname()`
-    /// `purpose` is one of
-    /// - `X509_PURPOSE_SSL_CLIENT`
-    /// - `X509_PURPOSE_SSL_SERVER`
-    /// - `X509_PURPOSE_NS_SSL_SERVER`
-    /// - `X509_PURPOSE_SMIME_SIGN`
-    /// - `X509_PURPOSE_SMIME_ENCRYPT`
-    /// - `X509_PURPOSE_CRL_SIGN`
-    /// - `X509_PURPOSE_ANY`
-    /// - `X509_PURPOSE_OCSP_HELPER`
-    /// - `X509_PURPOSE_TIMESTAMP_SIGN`
     #[corresponds(X509_STORE_set_purpose)]
-    pub fn set_purpose(&mut self, purpose: i32) -> Result<(), ErrorStack> {
-        unsafe { cvt(ffi::X509_STORE_set_purpose(self.as_ptr(), purpose as c_int)).map(|_| ()) }
-=======
+    pub fn set_purpose(&mut self, purpose: X509PurposeId) -> Result<(), ErrorStack> {
+        unsafe { cvt(ffi::X509_STORE_set_purpose(self.as_ptr(), purpose.value() as c_int)).map(|_| ()) }
+    }
+
     /// Sets certificate chain validation related parameters.
     #[corresponds[X509_STORE_set1_param]]
     #[cfg(any(ossl102, libressl261))]
     pub fn set_param(&mut self, param: &X509VerifyParamRef) -> Result<(), ErrorStack> {
         unsafe { cvt(ffi::X509_STORE_set1_param(self.as_ptr(), param.as_ptr())).map(|_| ()) }
->>>>>>> 2c0c391f
     }
 }
 
