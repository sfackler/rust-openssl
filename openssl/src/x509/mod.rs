//! The standard defining the format of public key certificates.
//!
//! An `X509` certificate binds an identity to a public key, and is either
//! signed by a certificate authority (CA) or self-signed. An entity that gets
//! a hold of a certificate can both verify your identity (via a CA) and encrypt
//! data with the included public key. `X509` certificates are used in many
//! Internet protocols, including SSL/TLS, which is the basis for HTTPS,
//! the secure protocol for browsing the web.

use cfg_if::cfg_if;
use foreign_types::{ForeignType, ForeignTypeRef, Opaque};
use libc::{c_int, c_long, c_uint, c_void};
use std::cmp::{self, Ordering};
use std::convert::{TryFrom, TryInto};
use std::error::Error;
use std::ffi::{CStr, CString};
use std::fmt;
use std::marker::PhantomData;
use std::mem;
use std::net::IpAddr;
use std::path::Path;
use std::ptr;
use std::str;

use crate::asn1::{
    Asn1BitStringRef, Asn1Enumerated, Asn1Integer, Asn1IntegerRef, Asn1Object, Asn1ObjectRef,
    Asn1OctetStringRef, Asn1StringRef, Asn1Time, Asn1TimeRef, Asn1Type,
};
use crate::bio::MemBioSlice;
use crate::bn::BigNum;
use crate::conf::ConfRef;
use crate::error::ErrorStack;
use crate::ex_data::Index;
use crate::hash::{DigestBytes, MessageDigest};
use crate::nid::Nid;
use crate::pkey::{HasPrivate, HasPublic, PKey, PKeyRef, Public};
use crate::ssl::SslRef;
use crate::stack::{Stack, StackRef, Stackable};
use crate::string::OpensslString;
use crate::util::{self, ForeignTypeExt, ForeignTypeRefExt};
use crate::{cvt, cvt_n, cvt_p, cvt_p_const};
use openssl_macros::corresponds;

#[cfg(any(ossl102, boringssl, libressl261, awslc))]
pub mod verify;

pub mod extension;
pub mod store;

#[cfg(test)]
mod tests;

/// A type of X509 extension.
///
/// # Safety
/// The value of NID and Output must match those in OpenSSL so that
/// `Output::from_ptr_opt(*_get_ext_d2i(*, NID, ...))` is valid.
pub unsafe trait ExtensionType {
    const NID: Nid;
    type Output: ForeignType;
}

foreign_type_and_impl_send_sync! {
    type CType = ffi::X509_STORE_CTX;
    fn drop = ffi::X509_STORE_CTX_free;

    /// An `X509` certificate store context.
    pub struct X509StoreContext;

    /// A reference to an [`X509StoreContext`].
    pub struct X509StoreContextRef;
}

impl X509StoreContext {
    /// Returns the index which can be used to obtain a reference to the `Ssl` associated with a
    /// context.
    #[corresponds(SSL_get_ex_data_X509_STORE_CTX_idx)]
    pub fn ssl_idx() -> Result<Index<X509StoreContext, SslRef>, ErrorStack> {
        unsafe { cvt_n(ffi::SSL_get_ex_data_X509_STORE_CTX_idx()).map(|idx| Index::from_raw(idx)) }
    }

    /// Creates a new `X509StoreContext` instance.
    #[corresponds(X509_STORE_CTX_new)]
    pub fn new() -> Result<X509StoreContext, ErrorStack> {
        unsafe {
            ffi::init();
            cvt_p(ffi::X509_STORE_CTX_new()).map(X509StoreContext)
        }
    }
}

impl X509StoreContextRef {
    /// Returns application data pertaining to an `X509` store context.
    #[corresponds(X509_STORE_CTX_get_ex_data)]
    pub fn ex_data<T>(&self, index: Index<X509StoreContext, T>) -> Option<&T> {
        unsafe {
            let data = ffi::X509_STORE_CTX_get_ex_data(self.as_ptr(), index.as_raw());
            if data.is_null() {
                None
            } else {
                Some(&*(data as *const T))
            }
        }
    }

    /// Returns the error code of the context.
    #[corresponds(X509_STORE_CTX_get_error)]
    pub fn error(&self) -> X509VerifyResult {
        unsafe { X509VerifyResult::from_raw(ffi::X509_STORE_CTX_get_error(self.as_ptr())) }
    }

    /// Initializes this context with the given certificate, certificates chain and certificate
    /// store. After initializing the context, the `with_context` closure is called with the prepared
    /// context. As long as the closure is running, the context stays initialized and can be used
    /// to e.g. verify a certificate. The context will be cleaned up, after the closure finished.
    ///
    /// * `trust` - The certificate store with the trusted certificates.
    /// * `cert` - The certificate that should be verified.
    /// * `cert_chain` - The certificates chain.
    /// * `with_context` - The closure that is called with the initialized context.
    ///
    /// This corresponds to [`X509_STORE_CTX_init`] before calling `with_context` and to
    /// [`X509_STORE_CTX_cleanup`] after calling `with_context`.
    ///
    /// [`X509_STORE_CTX_init`]:  https://www.openssl.org/docs/manmaster/crypto/X509_STORE_CTX_init.html
    /// [`X509_STORE_CTX_cleanup`]:  https://www.openssl.org/docs/manmaster/crypto/X509_STORE_CTX_cleanup.html
    pub fn init<F, T>(
        &mut self,
        trust: &store::X509StoreRef,
        cert: &X509Ref,
        cert_chain: &StackRef<X509>,
        with_context: F,
    ) -> Result<T, ErrorStack>
    where
        F: FnOnce(&mut X509StoreContextRef) -> Result<T, ErrorStack>,
    {
        struct Cleanup<'a>(&'a mut X509StoreContextRef);

        impl Drop for Cleanup<'_> {
            fn drop(&mut self) {
                unsafe {
                    ffi::X509_STORE_CTX_cleanup(self.0.as_ptr());
                }
            }
        }

        unsafe {
            cvt(ffi::X509_STORE_CTX_init(
                self.as_ptr(),
                trust.as_ptr(),
                cert.as_ptr(),
                cert_chain.as_ptr(),
            ))?;

            let cleanup = Cleanup(self);
            with_context(cleanup.0)
        }
    }

    /// Verifies the stored certificate.
    ///
    /// Returns `true` if verification succeeds. The `error` method will return the specific
    /// validation error if the certificate was not valid.
    ///
    /// This will only work inside of a call to `init`.
    #[corresponds(X509_verify_cert)]
    pub fn verify_cert(&mut self) -> Result<bool, ErrorStack> {
        unsafe { cvt_n(ffi::X509_verify_cert(self.as_ptr())).map(|n| n != 0) }
    }

    /// Set the error code of the context.
    #[corresponds(X509_STORE_CTX_set_error)]
    pub fn set_error(&mut self, result: X509VerifyResult) {
        unsafe {
            ffi::X509_STORE_CTX_set_error(self.as_ptr(), result.as_raw());
        }
    }

    /// Returns a reference to the certificate which caused the error or None if
    /// no certificate is relevant to the error.
    #[corresponds(X509_STORE_CTX_get_current_cert)]
    pub fn current_cert(&self) -> Option<&X509Ref> {
        unsafe {
            let ptr = ffi::X509_STORE_CTX_get_current_cert(self.as_ptr());
            X509Ref::from_const_ptr_opt(ptr)
        }
    }

    /// Returns a non-negative integer representing the depth in the certificate
    /// chain where the error occurred. If it is zero it occurred in the end
    /// entity certificate, one if it is the certificate which signed the end
    /// entity certificate and so on.
    #[corresponds(X509_STORE_CTX_get_error_depth)]
    pub fn error_depth(&self) -> u32 {
        unsafe { ffi::X509_STORE_CTX_get_error_depth(self.as_ptr()) as u32 }
    }

    /// Returns a reference to a complete valid `X509` certificate chain.
    #[corresponds(X509_STORE_CTX_get0_chain)]
    pub fn chain(&self) -> Option<&StackRef<X509>> {
        unsafe {
            let chain = X509_STORE_CTX_get0_chain(self.as_ptr());

            if chain.is_null() {
                None
            } else {
                Some(StackRef::from_ptr(chain))
            }
        }
    }
}

/// A builder used to construct an `X509`.
pub struct X509Builder(X509);

impl X509Builder {
    /// Creates a new builder.
    #[corresponds(X509_new)]
    pub fn new() -> Result<X509Builder, ErrorStack> {
        unsafe {
            ffi::init();
            cvt_p(ffi::X509_new()).map(|p| X509Builder(X509(p)))
        }
    }

    /// Sets the notAfter constraint on the certificate.
    #[corresponds(X509_set1_notAfter)]
    pub fn set_not_after(&mut self, not_after: &Asn1TimeRef) -> Result<(), ErrorStack> {
        unsafe { cvt(X509_set1_notAfter(self.0.as_ptr(), not_after.as_ptr())).map(|_| ()) }
    }

    /// Sets the notBefore constraint on the certificate.
    #[corresponds(X509_set1_notBefore)]
    pub fn set_not_before(&mut self, not_before: &Asn1TimeRef) -> Result<(), ErrorStack> {
        unsafe { cvt(X509_set1_notBefore(self.0.as_ptr(), not_before.as_ptr())).map(|_| ()) }
    }

    /// Sets the version of the certificate.
    ///
    /// Note that the version is zero-indexed; that is, a certificate corresponding to version 3 of
    /// the X.509 standard should pass `2` to this method.
    #[corresponds(X509_set_version)]
    #[allow(clippy::useless_conversion)]
    pub fn set_version(&mut self, version: i32) -> Result<(), ErrorStack> {
        unsafe { cvt(ffi::X509_set_version(self.0.as_ptr(), version as c_long)).map(|_| ()) }
    }

    /// Sets the serial number of the certificate.
    #[corresponds(X509_set_serialNumber)]
    pub fn set_serial_number(&mut self, serial_number: &Asn1IntegerRef) -> Result<(), ErrorStack> {
        unsafe {
            cvt(ffi::X509_set_serialNumber(
                self.0.as_ptr(),
                serial_number.as_ptr(),
            ))
            .map(|_| ())
        }
    }

    /// Sets the issuer name of the certificate.
    #[corresponds(X509_set_issuer_name)]
    pub fn set_issuer_name(&mut self, issuer_name: &X509NameRef) -> Result<(), ErrorStack> {
        unsafe {
            cvt(ffi::X509_set_issuer_name(
                self.0.as_ptr(),
                issuer_name.as_ptr(),
            ))
            .map(|_| ())
        }
    }

    /// Sets the subject name of the certificate.
    ///
    /// When building certificates, the `C`, `ST`, and `O` options are common when using the openssl command line tools.
    /// The `CN` field is used for the common name, such as a DNS name.
    ///
    /// ```
    /// use openssl::x509::{X509, X509NameBuilder};
    ///
    /// let mut x509_name = openssl::x509::X509NameBuilder::new().unwrap();
    /// x509_name.append_entry_by_text("C", "US").unwrap();
    /// x509_name.append_entry_by_text("ST", "CA").unwrap();
    /// x509_name.append_entry_by_text("O", "Some organization").unwrap();
    /// x509_name.append_entry_by_text("CN", "www.example.com").unwrap();
    /// let x509_name = x509_name.build();
    ///
    /// let mut x509 = openssl::x509::X509::builder().unwrap();
    /// x509.set_subject_name(&x509_name).unwrap();
    /// ```
    #[corresponds(X509_set_subject_name)]
    pub fn set_subject_name(&mut self, subject_name: &X509NameRef) -> Result<(), ErrorStack> {
        unsafe {
            cvt(ffi::X509_set_subject_name(
                self.0.as_ptr(),
                subject_name.as_ptr(),
            ))
            .map(|_| ())
        }
    }

    /// Sets the public key associated with the certificate.
    #[corresponds(X509_set_pubkey)]
    pub fn set_pubkey<T>(&mut self, key: &PKeyRef<T>) -> Result<(), ErrorStack>
    where
        T: HasPublic,
    {
        unsafe { cvt(ffi::X509_set_pubkey(self.0.as_ptr(), key.as_ptr())).map(|_| ()) }
    }

    /// Returns a context object which is needed to create certain X509 extension values.
    ///
    /// Set `issuer` to `None` if the certificate will be self-signed.
    #[corresponds(X509V3_set_ctx)]
    pub fn x509v3_context<'a>(
        &'a self,
        issuer: Option<&'a X509Ref>,
        conf: Option<&'a ConfRef>,
    ) -> X509v3Context<'a> {
        unsafe {
            let mut ctx = mem::zeroed();

            let issuer = match issuer {
                Some(issuer) => issuer.as_ptr(),
                None => self.0.as_ptr(),
            };
            let subject = self.0.as_ptr();
            ffi::X509V3_set_ctx(
                &mut ctx,
                issuer,
                subject,
                ptr::null_mut(),
                ptr::null_mut(),
                0,
            );

            // nodb case taken care of since we zeroed ctx above
            if let Some(conf) = conf {
                ffi::X509V3_set_nconf(&mut ctx, conf.as_ptr());
            }

            X509v3Context(ctx, PhantomData)
        }
    }

    /// Adds an X509 extension value to the certificate.
    ///
    /// This works just as `append_extension` except it takes ownership of the `X509Extension`.
    pub fn append_extension(&mut self, extension: X509Extension) -> Result<(), ErrorStack> {
        self.append_extension2(&extension)
    }

    /// Adds an X509 extension value to the certificate.
    #[corresponds(X509_add_ext)]
    pub fn append_extension2(&mut self, extension: &X509ExtensionRef) -> Result<(), ErrorStack> {
        unsafe {
            cvt(ffi::X509_add_ext(self.0.as_ptr(), extension.as_ptr(), -1))?;
            Ok(())
        }
    }

    /// Signs the certificate with a private key.
    #[corresponds(X509_sign)]
    pub fn sign<T>(&mut self, key: &PKeyRef<T>, hash: MessageDigest) -> Result<(), ErrorStack>
    where
        T: HasPrivate,
    {
        unsafe { cvt(ffi::X509_sign(self.0.as_ptr(), key.as_ptr(), hash.as_ptr())).map(|_| ()) }
    }

    /// Consumes the builder, returning the certificate.
    pub fn build(self) -> X509 {
        self.0
    }
}

foreign_type_and_impl_send_sync! {
    type CType = ffi::X509;
    fn drop = ffi::X509_free;

    /// An `X509` public key certificate.
    pub struct X509;
    /// Reference to `X509`.
    pub struct X509Ref;
}

impl X509Ref {
    /// Returns this certificate's subject name.
    #[corresponds(X509_get_subject_name)]
    pub fn subject_name(&self) -> &X509NameRef {
        unsafe {
            let name = ffi::X509_get_subject_name(self.as_ptr());
            X509NameRef::from_const_ptr_opt(name).expect("subject name must not be null")
        }
    }

    /// Returns the hash of the certificates subject
    #[corresponds(X509_subject_name_hash)]
    pub fn subject_name_hash(&self) -> u32 {
        #[allow(clippy::unnecessary_cast)]
        unsafe {
            ffi::X509_subject_name_hash(self.as_ptr()) as u32
        }
    }

    /// Returns this certificate's issuer name.
    #[corresponds(X509_get_issuer_name)]
    pub fn issuer_name(&self) -> &X509NameRef {
        unsafe {
            let name = ffi::X509_get_issuer_name(self.as_ptr());
            X509NameRef::from_const_ptr_opt(name).expect("issuer name must not be null")
        }
    }

    /// Returns the hash of the certificates issuer
    #[corresponds(X509_issuer_name_hash)]
    pub fn issuer_name_hash(&self) -> u32 {
        #[allow(clippy::unnecessary_cast)]
        unsafe {
            ffi::X509_issuer_name_hash(self.as_ptr()) as u32
        }
    }

    /// Returns this certificate's subject alternative name entries, if they exist.
    #[corresponds(X509_get_ext_d2i)]
    pub fn subject_alt_names(&self) -> Option<Stack<GeneralName>> {
        unsafe {
            let stack = ffi::X509_get_ext_d2i(
                self.as_ptr(),
                ffi::NID_subject_alt_name,
                ptr::null_mut(),
                ptr::null_mut(),
            );
            Stack::from_ptr_opt(stack as *mut _)
        }
    }

    /// Returns this certificate's CRL distribution points, if they exist.
    #[corresponds(X509_get_ext_d2i)]
    pub fn crl_distribution_points(&self) -> Option<Stack<DistPoint>> {
        unsafe {
            let stack = ffi::X509_get_ext_d2i(
                self.as_ptr(),
                ffi::NID_crl_distribution_points,
                ptr::null_mut(),
                ptr::null_mut(),
            );
            Stack::from_ptr_opt(stack as *mut _)
        }
    }

    /// Returns this certificate's issuer alternative name entries, if they exist.
    #[corresponds(X509_get_ext_d2i)]
    pub fn issuer_alt_names(&self) -> Option<Stack<GeneralName>> {
        unsafe {
            let stack = ffi::X509_get_ext_d2i(
                self.as_ptr(),
                ffi::NID_issuer_alt_name,
                ptr::null_mut(),
                ptr::null_mut(),
            );
            Stack::from_ptr_opt(stack as *mut _)
        }
    }

    /// Returns this certificate's [`authority information access`] entries, if they exist.
    ///
    /// [`authority information access`]: https://tools.ietf.org/html/rfc5280#section-4.2.2.1
    #[corresponds(X509_get_ext_d2i)]
    pub fn authority_info(&self) -> Option<Stack<AccessDescription>> {
        unsafe {
            let stack = ffi::X509_get_ext_d2i(
                self.as_ptr(),
                ffi::NID_info_access,
                ptr::null_mut(),
                ptr::null_mut(),
            );
            Stack::from_ptr_opt(stack as *mut _)
        }
    }

    /// Retrieves the path length extension from a certificate, if it exists.
    #[corresponds(X509_get_pathlen)]
    #[cfg(any(ossl110, boringssl, awslc))]
    pub fn pathlen(&self) -> Option<u32> {
        let v = unsafe { ffi::X509_get_pathlen(self.as_ptr()) };
        u32::try_from(v).ok()
    }

    /// Returns this certificate's subject key id, if it exists.
    #[corresponds(X509_get0_subject_key_id)]
    #[cfg(any(ossl110, boringssl, awslc))]
    pub fn subject_key_id(&self) -> Option<&Asn1OctetStringRef> {
        unsafe {
            let data = ffi::X509_get0_subject_key_id(self.as_ptr());
            Asn1OctetStringRef::from_const_ptr_opt(data)
        }
    }

    /// Returns this certificate's authority key id, if it exists.
    #[corresponds(X509_get0_authority_key_id)]
    #[cfg(any(ossl110, boringssl, awslc))]
    pub fn authority_key_id(&self) -> Option<&Asn1OctetStringRef> {
        unsafe {
            let data = ffi::X509_get0_authority_key_id(self.as_ptr());
            Asn1OctetStringRef::from_const_ptr_opt(data)
        }
    }

    /// Returns this certificate's authority issuer name entries, if they exist.
    #[corresponds(X509_get0_authority_issuer)]
    #[cfg(ossl111d)]
    pub fn authority_issuer(&self) -> Option<&StackRef<GeneralName>> {
        unsafe {
            let stack = ffi::X509_get0_authority_issuer(self.as_ptr());
            StackRef::from_const_ptr_opt(stack)
        }
    }

    /// Returns this certificate's authority serial number, if it exists.
    #[corresponds(X509_get0_authority_serial)]
    #[cfg(ossl111d)]
    pub fn authority_serial(&self) -> Option<&Asn1IntegerRef> {
        unsafe {
            let r = ffi::X509_get0_authority_serial(self.as_ptr());
            Asn1IntegerRef::from_const_ptr_opt(r)
        }
    }

    #[corresponds(X509_get_pubkey)]
    pub fn public_key(&self) -> Result<PKey<Public>, ErrorStack> {
        unsafe {
            let pkey = cvt_p(ffi::X509_get_pubkey(self.as_ptr()))?;
            Ok(PKey::from_ptr(pkey))
        }
    }

    /// Returns a digest of the DER representation of the certificate.
    #[corresponds(X509_digest)]
    pub fn digest(&self, hash_type: MessageDigest) -> Result<DigestBytes, ErrorStack> {
        unsafe {
            let mut digest = DigestBytes {
                buf: [0; ffi::EVP_MAX_MD_SIZE as usize],
                len: ffi::EVP_MAX_MD_SIZE as usize,
            };
            let mut len = ffi::EVP_MAX_MD_SIZE as c_uint;
            cvt(ffi::X509_digest(
                self.as_ptr(),
                hash_type.as_ptr(),
                digest.buf.as_mut_ptr() as *mut _,
                &mut len,
            ))?;
            digest.len = len as usize;

            Ok(digest)
        }
    }

    #[deprecated(since = "0.10.9", note = "renamed to digest")]
    pub fn fingerprint(&self, hash_type: MessageDigest) -> Result<Vec<u8>, ErrorStack> {
        self.digest(hash_type).map(|b| b.to_vec())
    }

    /// Returns the certificate's Not After validity period.
    #[corresponds(X509_getm_notAfter)]
    pub fn not_after(&self) -> &Asn1TimeRef {
        unsafe {
            let date = X509_getm_notAfter(self.as_ptr());
            Asn1TimeRef::from_const_ptr_opt(date).expect("not_after must not be null")
        }
    }

    /// Returns the certificate's Not Before validity period.
    #[corresponds(X509_getm_notBefore)]
    pub fn not_before(&self) -> &Asn1TimeRef {
        unsafe {
            let date = X509_getm_notBefore(self.as_ptr());
            Asn1TimeRef::from_const_ptr_opt(date).expect("not_before must not be null")
        }
    }

    /// Returns the certificate's signature
    #[corresponds(X509_get0_signature)]
    pub fn signature(&self) -> &Asn1BitStringRef {
        unsafe {
            let mut signature = ptr::null();
            X509_get0_signature(&mut signature, ptr::null_mut(), self.as_ptr());
            Asn1BitStringRef::from_const_ptr_opt(signature).expect("signature must not be null")
        }
    }

    /// Returns the certificate's signature algorithm.
    #[corresponds(X509_get0_signature)]
    pub fn signature_algorithm(&self) -> &X509AlgorithmRef {
        unsafe {
            let mut algor = ptr::null();
            X509_get0_signature(ptr::null_mut(), &mut algor, self.as_ptr());
            X509AlgorithmRef::from_const_ptr_opt(algor)
                .expect("signature algorithm must not be null")
        }
    }

    /// Returns the list of OCSP responder URLs specified in the certificate's Authority Information
    /// Access field.
    #[corresponds(X509_get1_ocsp)]
    pub fn ocsp_responders(&self) -> Result<Stack<OpensslString>, ErrorStack> {
        unsafe { cvt_p(ffi::X509_get1_ocsp(self.as_ptr())).map(|p| Stack::from_ptr(p)) }
    }

    /// Checks that this certificate issued `subject`.
    #[corresponds(X509_check_issued)]
    pub fn issued(&self, subject: &X509Ref) -> X509VerifyResult {
        unsafe {
            let r = ffi::X509_check_issued(self.as_ptr(), subject.as_ptr());
            X509VerifyResult::from_raw(r)
        }
    }

    /// Returns certificate version. If this certificate has no explicit version set, it defaults to
    /// version 1.
    ///
    /// Note that `0` return value stands for version 1, `1` for version 2 and so on.
    #[corresponds(X509_get_version)]
    #[cfg(any(ossl110, libressl281))]
    #[allow(clippy::unnecessary_cast)]
    pub fn version(&self) -> i32 {
        unsafe { ffi::X509_get_version(self.as_ptr()) as i32 }
    }

    /// Check if the certificate is signed using the given public key.
    ///
    /// Only the signature is checked: no other checks (such as certificate chain validity)
    /// are performed.
    ///
    /// Returns `true` if verification succeeds.
    #[corresponds(X509_verify)]
    pub fn verify<T>(&self, key: &PKeyRef<T>) -> Result<bool, ErrorStack>
    where
        T: HasPublic,
    {
        unsafe { cvt_n(ffi::X509_verify(self.as_ptr(), key.as_ptr())).map(|n| n != 0) }
    }

    /// Returns this certificate's serial number.
    #[corresponds(X509_get_serialNumber)]
    pub fn serial_number(&self) -> &Asn1IntegerRef {
        unsafe {
            let r = ffi::X509_get_serialNumber(self.as_ptr());
            Asn1IntegerRef::from_const_ptr_opt(r).expect("serial number must not be null")
        }
    }

    /// Returns this certificate's "alias". This field is populated by
    /// OpenSSL in some situations -- specifically OpenSSL will store a
    /// PKCS#12 `friendlyName` in this field. This is not a part of the X.509
    /// certificate itself, OpenSSL merely attaches it to this structure in
    /// memory.
    #[corresponds(X509_alias_get0)]
    pub fn alias(&self) -> Option<&[u8]> {
        unsafe {
            let mut len = 0;
            let ptr = ffi::X509_alias_get0(self.as_ptr(), &mut len);
            if ptr.is_null() {
                None
            } else {
                Some(util::from_raw_parts(ptr, len as usize))
            }
        }
    }

    to_pem! {
        /// Serializes the certificate into a PEM-encoded X509 structure.
        ///
        /// The output will have a header of `-----BEGIN CERTIFICATE-----`.
        #[corresponds(PEM_write_bio_X509)]
        to_pem,
        ffi::PEM_write_bio_X509
    }

    to_der! {
        /// Serializes the certificate into a DER-encoded X509 structure.
        #[corresponds(i2d_X509)]
        to_der,
        ffi::i2d_X509
    }

    to_pem! {
        /// Converts the certificate to human readable text.
        #[corresponds(X509_print)]
        to_text,
        ffi::X509_print
    }
}

impl ToOwned for X509Ref {
    type Owned = X509;

    fn to_owned(&self) -> X509 {
        unsafe {
            X509_up_ref(self.as_ptr());
            X509::from_ptr(self.as_ptr())
        }
    }
}

impl Ord for X509Ref {
    fn cmp(&self, other: &Self) -> cmp::Ordering {
        // X509_cmp returns a number <0 for less than, 0 for equal and >0 for greater than.
        // It can't fail if both pointers are valid, which we know is true.
        let cmp = unsafe { ffi::X509_cmp(self.as_ptr(), other.as_ptr()) };
        cmp.cmp(&0)
    }
}

impl PartialOrd for X509Ref {
    fn partial_cmp(&self, other: &Self) -> Option<cmp::Ordering> {
        Some(self.cmp(other))
    }
}

impl PartialOrd<X509> for X509Ref {
    fn partial_cmp(&self, other: &X509) -> Option<cmp::Ordering> {
        <X509Ref as PartialOrd<X509Ref>>::partial_cmp(self, other)
    }
}

impl PartialEq for X509Ref {
    fn eq(&self, other: &Self) -> bool {
        self.cmp(other) == cmp::Ordering::Equal
    }
}

impl PartialEq<X509> for X509Ref {
    fn eq(&self, other: &X509) -> bool {
        <X509Ref as PartialEq<X509Ref>>::eq(self, other)
    }
}

impl Eq for X509Ref {}

impl X509 {
    /// Returns a new builder.
    pub fn builder() -> Result<X509Builder, ErrorStack> {
        X509Builder::new()
    }

    from_pem! {
        /// Deserializes a PEM-encoded X509 structure.
        ///
        /// The input should have a header of `-----BEGIN CERTIFICATE-----`.
        #[corresponds(PEM_read_bio_X509)]
        from_pem,
        X509,
        ffi::PEM_read_bio_X509
    }

    from_der! {
        /// Deserializes a DER-encoded X509 structure.
        #[corresponds(d2i_X509)]
        from_der,
        X509,
        ffi::d2i_X509
    }

    /// Deserializes a list of PEM-formatted certificates.
    #[corresponds(PEM_read_bio_X509)]
    pub fn stack_from_pem(pem: &[u8]) -> Result<Vec<X509>, ErrorStack> {
        unsafe {
            ffi::init();
            let bio = MemBioSlice::new(pem)?;

            let mut certs = vec![];
            loop {
                let r =
                    ffi::PEM_read_bio_X509(bio.as_ptr(), ptr::null_mut(), None, ptr::null_mut());
                if r.is_null() {
                    let e = ErrorStack::get();

                    if let Some(err) = e.errors().last() {
                        if err.library_code() == ffi::ERR_LIB_PEM as libc::c_int
                            && err.reason_code() == ffi::PEM_R_NO_START_LINE as libc::c_int
                        {
                            break;
                        }
                    }

                    return Err(e);
                } else {
                    certs.push(X509(r));
                }
            }

            Ok(certs)
        }
    }
}

impl Clone for X509 {
    fn clone(&self) -> X509 {
        X509Ref::to_owned(self)
    }
}

impl fmt::Debug for X509 {
    fn fmt(&self, formatter: &mut fmt::Formatter<'_>) -> fmt::Result {
        let serial = match &self.serial_number().to_bn() {
            Ok(bn) => match bn.to_hex_str() {
                Ok(hex) => hex.to_string(),
                Err(_) => "".to_string(),
            },
            Err(_) => "".to_string(),
        };
        let mut debug_struct = formatter.debug_struct("X509");
        debug_struct.field("serial_number", &serial);
        debug_struct.field("signature_algorithm", &self.signature_algorithm().object());
        debug_struct.field("issuer", &self.issuer_name());
        debug_struct.field("subject", &self.subject_name());
        if let Some(subject_alt_names) = &self.subject_alt_names() {
            debug_struct.field("subject_alt_names", subject_alt_names);
        }
        debug_struct.field("not_before", &self.not_before());
        debug_struct.field("not_after", &self.not_after());

        if let Ok(public_key) = &self.public_key() {
            debug_struct.field("public_key", public_key);
        };
        // TODO: Print extensions once they are supported on the X509 struct.

        debug_struct.finish()
    }
}

impl AsRef<X509Ref> for X509Ref {
    fn as_ref(&self) -> &X509Ref {
        self
    }
}

impl Stackable for X509 {
    type StackType = ffi::stack_st_X509;
}

impl Ord for X509 {
    fn cmp(&self, other: &Self) -> cmp::Ordering {
        X509Ref::cmp(self, other)
    }
}

impl PartialOrd for X509 {
    fn partial_cmp(&self, other: &Self) -> Option<cmp::Ordering> {
        Some(self.cmp(other))
    }
}

impl PartialOrd<X509Ref> for X509 {
    fn partial_cmp(&self, other: &X509Ref) -> Option<cmp::Ordering> {
        X509Ref::partial_cmp(self, other)
    }
}

impl PartialEq for X509 {
    fn eq(&self, other: &Self) -> bool {
        X509Ref::eq(self, other)
    }
}

impl PartialEq<X509Ref> for X509 {
    fn eq(&self, other: &X509Ref) -> bool {
        X509Ref::eq(self, other)
    }
}

impl Eq for X509 {}

/// A context object required to construct certain `X509` extension values.
pub struct X509v3Context<'a>(ffi::X509V3_CTX, PhantomData<(&'a X509Ref, &'a ConfRef)>);

impl X509v3Context<'_> {
    pub fn as_ptr(&self) -> *mut ffi::X509V3_CTX {
        &self.0 as *const _ as *mut _
    }
}

foreign_type_and_impl_send_sync! {
    type CType = ffi::X509_EXTENSION;
    fn drop = ffi::X509_EXTENSION_free;

    /// Permit additional fields to be added to an `X509` v3 certificate.
    pub struct X509Extension;
    /// Reference to `X509Extension`.
    pub struct X509ExtensionRef;
}

impl Stackable for X509Extension {
    type StackType = ffi::stack_st_X509_EXTENSION;
}

impl X509Extension {
    /// Constructs an X509 extension value. See `man x509v3_config` for information on supported
    /// names and their value formats.
    ///
    /// Some extension types, such as `subjectAlternativeName`, require an `X509v3Context` to be
    /// provided.
    ///
    /// DO NOT CALL THIS WITH UNTRUSTED `value`: `value` is an OpenSSL
    /// mini-language that can read arbitrary files.
    ///
    /// See the extension module for builder types which will construct certain common extensions.
    ///
    /// This function is deprecated, `X509Extension::new_from_der` or the
    /// types in `x509::extension` should be used in its place.
    #[deprecated(
        note = "Use x509::extension types or new_from_der instead",
        since = "0.10.51"
    )]
    pub fn new(
        conf: Option<&ConfRef>,
        context: Option<&X509v3Context<'_>>,
        name: &str,
        value: &str,
    ) -> Result<X509Extension, ErrorStack> {
        let name = CString::new(name).unwrap();
        let value = CString::new(value).unwrap();
        let mut ctx;
        unsafe {
            ffi::init();
            let conf = conf.map_or(ptr::null_mut(), ConfRef::as_ptr);
            let context_ptr = match context {
                Some(c) => c.as_ptr(),
                None => {
                    ctx = mem::zeroed();

                    ffi::X509V3_set_ctx(
                        &mut ctx,
                        ptr::null_mut(),
                        ptr::null_mut(),
                        ptr::null_mut(),
                        ptr::null_mut(),
                        0,
                    );
                    &mut ctx
                }
            };
            let name = name.as_ptr() as *mut _;
            let value = value.as_ptr() as *mut _;

            cvt_p(ffi::X509V3_EXT_nconf(conf, context_ptr, name, value)).map(X509Extension)
        }
    }

    /// Constructs an X509 extension value. See `man x509v3_config` for information on supported
    /// extensions and their value formats.
    ///
    /// Some extension types, such as `nid::SUBJECT_ALTERNATIVE_NAME`, require an `X509v3Context` to
    /// be provided.
    ///
    /// DO NOT CALL THIS WITH UNTRUSTED `value`: `value` is an OpenSSL
    /// mini-language that can read arbitrary files.
    ///
    /// See the extension module for builder types which will construct certain common extensions.
    ///
    /// This function is deprecated, `X509Extension::new_from_der` or the
    /// types in `x509::extension` should be used in its place.
    #[deprecated(
        note = "Use x509::extension types or new_from_der instead",
        since = "0.10.51"
    )]
    pub fn new_nid(
        conf: Option<&ConfRef>,
        context: Option<&X509v3Context<'_>>,
        name: Nid,
        value: &str,
    ) -> Result<X509Extension, ErrorStack> {
        let value = CString::new(value).unwrap();
        let mut ctx;
        unsafe {
            ffi::init();
            let conf = conf.map_or(ptr::null_mut(), ConfRef::as_ptr);
            let context_ptr = match context {
                Some(c) => c.as_ptr(),
                None => {
                    ctx = mem::zeroed();

                    ffi::X509V3_set_ctx(
                        &mut ctx,
                        ptr::null_mut(),
                        ptr::null_mut(),
                        ptr::null_mut(),
                        ptr::null_mut(),
                        0,
                    );
                    &mut ctx
                }
            };
            let name = name.as_raw();
            let value = value.as_ptr() as *mut _;

            cvt_p(ffi::X509V3_EXT_nconf_nid(conf, context_ptr, name, value)).map(X509Extension)
        }
    }

    /// Constructs a new X509 extension value from its OID, whether it's
    /// critical, and its DER contents.
    ///
    /// The extent structure of the DER value will vary based on the
    /// extension type, and can generally be found in the RFC defining the
    /// extension.
    ///
    /// For common extension types, there are Rust APIs provided in
    /// `openssl::x509::extensions` which are more ergonomic.
    pub fn new_from_der(
        oid: &Asn1ObjectRef,
        critical: bool,
        der_contents: &Asn1OctetStringRef,
    ) -> Result<X509Extension, ErrorStack> {
        unsafe {
            cvt_p(ffi::X509_EXTENSION_create_by_OBJ(
                ptr::null_mut(),
                oid.as_ptr(),
                critical as _,
                der_contents.as_ptr(),
            ))
            .map(X509Extension)
        }
    }

    pub(crate) unsafe fn new_internal(
        nid: Nid,
        critical: bool,
        value: *mut c_void,
    ) -> Result<X509Extension, ErrorStack> {
        ffi::init();
        cvt_p(ffi::X509V3_EXT_i2d(nid.as_raw(), critical as _, value)).map(X509Extension)
    }

    /// Adds an alias for an extension
    ///
    /// # Safety
    ///
    /// This method modifies global state without locking and therefore is not thread safe
    #[cfg(not(libressl390))]
    #[corresponds(X509V3_EXT_add_alias)]
    #[deprecated(
        note = "Use x509::extension types or new_from_der and then this is not necessary",
        since = "0.10.51"
    )]
    pub unsafe fn add_alias(to: Nid, from: Nid) -> Result<(), ErrorStack> {
        ffi::init();
        cvt(ffi::X509V3_EXT_add_alias(to.as_raw(), from.as_raw())).map(|_| ())
    }
}

impl X509ExtensionRef {
    to_der! {
        /// Serializes the Extension to its standard DER encoding.
        #[corresponds(i2d_X509_EXTENSION)]
        to_der,
        ffi::i2d_X509_EXTENSION
    }
}

/// A builder used to construct an `X509Name`.
pub struct X509NameBuilder(X509Name);

impl X509NameBuilder {
    /// Creates a new builder.
    pub fn new() -> Result<X509NameBuilder, ErrorStack> {
        unsafe {
            ffi::init();
            cvt_p(ffi::X509_NAME_new()).map(|p| X509NameBuilder(X509Name(p)))
        }
    }

    /// Add a name entry
    #[corresponds(X509_NAME_add_entry)]
    #[cfg(any(ossl101, libressl350))]
    pub fn append_entry(&mut self, ne: &X509NameEntryRef) -> std::result::Result<(), ErrorStack> {
        unsafe {
            cvt(ffi::X509_NAME_add_entry(
                self.0.as_ptr(),
                ne.as_ptr(),
                -1,
                0,
            ))
            .map(|_| ())
        }
    }

    /// Add a field entry by str.
    #[corresponds(X509_NAME_add_entry_by_txt)]
    pub fn append_entry_by_text(&mut self, field: &str, value: &str) -> Result<(), ErrorStack> {
        unsafe {
            let field = CString::new(field).unwrap();
            assert!(value.len() <= crate::SLenType::MAX as usize);
            cvt(ffi::X509_NAME_add_entry_by_txt(
                self.0.as_ptr(),
                field.as_ptr() as *mut _,
                ffi::MBSTRING_UTF8,
                value.as_ptr(),
                value.len() as crate::SLenType,
                -1,
                0,
            ))
            .map(|_| ())
        }
    }

    /// Add a field entry by str with a specific type.
    #[corresponds(X509_NAME_add_entry_by_txt)]
    pub fn append_entry_by_text_with_type(
        &mut self,
        field: &str,
        value: &str,
        ty: Asn1Type,
    ) -> Result<(), ErrorStack> {
        unsafe {
            let field = CString::new(field).unwrap();
            assert!(value.len() <= crate::SLenType::MAX as usize);
            cvt(ffi::X509_NAME_add_entry_by_txt(
                self.0.as_ptr(),
                field.as_ptr() as *mut _,
                ty.as_raw(),
                value.as_ptr(),
                value.len() as crate::SLenType,
                -1,
                0,
            ))
            .map(|_| ())
        }
    }

    /// Add a field entry by NID.
    #[corresponds(X509_NAME_add_entry_by_NID)]
    pub fn append_entry_by_nid(&mut self, field: Nid, value: &str) -> Result<(), ErrorStack> {
        unsafe {
            assert!(value.len() <= crate::SLenType::MAX as usize);
            cvt(ffi::X509_NAME_add_entry_by_NID(
                self.0.as_ptr(),
                field.as_raw(),
                ffi::MBSTRING_UTF8,
                value.as_ptr() as *mut _,
                value.len() as crate::SLenType,
                -1,
                0,
            ))
            .map(|_| ())
        }
    }

    /// Add a field entry by NID with a specific type.
    #[corresponds(X509_NAME_add_entry_by_NID)]
    pub fn append_entry_by_nid_with_type(
        &mut self,
        field: Nid,
        value: &str,
        ty: Asn1Type,
    ) -> Result<(), ErrorStack> {
        unsafe {
            assert!(value.len() <= crate::SLenType::MAX as usize);
            cvt(ffi::X509_NAME_add_entry_by_NID(
                self.0.as_ptr(),
                field.as_raw(),
                ty.as_raw(),
                value.as_ptr() as *mut _,
                value.len() as crate::SLenType,
                -1,
                0,
            ))
            .map(|_| ())
        }
    }

    /// Return an `X509Name`.
    pub fn build(self) -> X509Name {
        // Round-trip through bytes because OpenSSL is not const correct and
        // names in a "modified" state compute various things lazily. This can
        // lead to data-races because OpenSSL doesn't have locks or anything.
        X509Name::from_der(&self.0.to_der().unwrap()).unwrap()
    }
}

foreign_type_and_impl_send_sync! {
    type CType = ffi::X509_NAME;
    fn drop = ffi::X509_NAME_free;

    /// The names of an `X509` certificate.
    pub struct X509Name;
    /// Reference to `X509Name`.
    pub struct X509NameRef;
}

impl X509Name {
    /// Returns a new builder.
    pub fn builder() -> Result<X509NameBuilder, ErrorStack> {
        X509NameBuilder::new()
    }

    /// Loads subject names from a file containing PEM-formatted certificates.
    ///
    /// This is commonly used in conjunction with `SslContextBuilder::set_client_ca_list`.
    pub fn load_client_ca_file<P: AsRef<Path>>(file: P) -> Result<Stack<X509Name>, ErrorStack> {
        let file = CString::new(file.as_ref().as_os_str().to_str().unwrap()).unwrap();
        unsafe { cvt_p(ffi::SSL_load_client_CA_file(file.as_ptr())).map(|p| Stack::from_ptr(p)) }
    }

    from_der! {
        /// Deserializes a DER-encoded X509 name structure.
        ///
        /// This corresponds to [`d2i_X509_NAME`].
        ///
        /// [`d2i_X509_NAME`]: https://www.openssl.org/docs/manmaster/man3/d2i_X509_NAME.html
        from_der,
        X509Name,
        ffi::d2i_X509_NAME
    }
}

impl Stackable for X509Name {
    type StackType = ffi::stack_st_X509_NAME;
}

impl X509NameRef {
    /// Returns the name entries by the nid.
    pub fn entries_by_nid(&self, nid: Nid) -> X509NameEntries<'_> {
        X509NameEntries {
            name: self,
            nid: Some(nid),
            loc: -1,
        }
    }

    /// Returns an iterator over all `X509NameEntry` values
    pub fn entries(&self) -> X509NameEntries<'_> {
        X509NameEntries {
            name: self,
            nid: None,
            loc: -1,
        }
    }

    /// Compare two names, like [`Ord`] but it may fail.
    ///
    /// With OpenSSL versions from 3.0.0 this may return an error if the underlying `X509_NAME_cmp`
    /// call fails.
    /// For OpenSSL versions before 3.0.0 it will never return an error, but due to a bug it may
    /// spuriously return `Ordering::Less` if the `X509_NAME_cmp` call fails.
    #[corresponds(X509_NAME_cmp)]
    pub fn try_cmp(&self, other: &X509NameRef) -> Result<Ordering, ErrorStack> {
        let cmp = unsafe { ffi::X509_NAME_cmp(self.as_ptr(), other.as_ptr()) };
        if cfg!(ossl300) && cmp == -2 {
            return Err(ErrorStack::get());
        }
        Ok(cmp.cmp(&0))
    }

    /// Copies the name to a new `X509Name`.
    #[corresponds(X509_NAME_dup)]
    #[cfg(any(boringssl, ossl110, libressl270, awslc))]
    pub fn to_owned(&self) -> Result<X509Name, ErrorStack> {
        unsafe { cvt_p(ffi::X509_NAME_dup(self.as_ptr())).map(|n| X509Name::from_ptr(n)) }
    }

    to_der! {
        /// Serializes the certificate into a DER-encoded X509 name structure.
        ///
        /// This corresponds to [`i2d_X509_NAME`].
        ///
        /// [`i2d_X509_NAME`]: https://www.openssl.org/docs/manmaster/crypto/i2d_X509_NAME.html
        to_der,
        ffi::i2d_X509_NAME
    }
}

impl fmt::Debug for X509NameRef {
    fn fmt(&self, formatter: &mut fmt::Formatter<'_>) -> fmt::Result {
        formatter.debug_list().entries(self.entries()).finish()
    }
}

/// A type to destructure and examine an `X509Name`.
pub struct X509NameEntries<'a> {
    name: &'a X509NameRef,
    nid: Option<Nid>,
    loc: c_int,
}

impl<'a> Iterator for X509NameEntries<'a> {
    type Item = &'a X509NameEntryRef;

    fn next(&mut self) -> Option<&'a X509NameEntryRef> {
        unsafe {
            match self.nid {
                Some(nid) => {
                    // There is a `Nid` specified to search for
                    self.loc =
                        ffi::X509_NAME_get_index_by_NID(self.name.as_ptr(), nid.as_raw(), self.loc);
                    if self.loc == -1 {
                        return None;
                    }
                }
                None => {
                    // Iterate over all `Nid`s
                    self.loc += 1;
                    if self.loc >= ffi::X509_NAME_entry_count(self.name.as_ptr()) {
                        return None;
                    }
                }
            }

            let entry = ffi::X509_NAME_get_entry(self.name.as_ptr(), self.loc);

            Some(X509NameEntryRef::from_const_ptr_opt(entry).expect("entry must not be null"))
        }
    }
}

foreign_type_and_impl_send_sync! {
    type CType = ffi::X509_NAME_ENTRY;
    fn drop = ffi::X509_NAME_ENTRY_free;

    /// A name entry associated with a `X509Name`.
    pub struct X509NameEntry;
    /// Reference to `X509NameEntry`.
    pub struct X509NameEntryRef;
}

impl X509NameEntryRef {
    /// Returns the field value of an `X509NameEntry`.
    #[corresponds(X509_NAME_ENTRY_get_data)]
    pub fn data(&self) -> &Asn1StringRef {
        unsafe {
            let data = ffi::X509_NAME_ENTRY_get_data(self.as_ptr());
            Asn1StringRef::from_ptr(data)
        }
    }

    /// Returns the `Asn1Object` value of an `X509NameEntry`.
    /// This is useful for finding out about the actual `Nid` when iterating over all `X509NameEntries`.
    #[corresponds(X509_NAME_ENTRY_get_object)]
    pub fn object(&self) -> &Asn1ObjectRef {
        unsafe {
            let object = ffi::X509_NAME_ENTRY_get_object(self.as_ptr());
            Asn1ObjectRef::from_ptr(object)
        }
    }
}

impl fmt::Debug for X509NameEntryRef {
    fn fmt(&self, formatter: &mut fmt::Formatter<'_>) -> fmt::Result {
        formatter.write_fmt(format_args!("{:?} = {:?}", self.object(), self.data()))
    }
}

/// A builder used to construct an `X509Req`.
pub struct X509ReqBuilder(X509Req);

impl X509ReqBuilder {
    /// Returns a builder for a certificate request.
    #[corresponds(X509_REQ_new)]
    pub fn new() -> Result<X509ReqBuilder, ErrorStack> {
        unsafe {
            ffi::init();
            cvt_p(ffi::X509_REQ_new()).map(|p| X509ReqBuilder(X509Req(p)))
        }
    }

    /// Set the numerical value of the version field.
    #[corresponds(X509_REQ_set_version)]
    #[allow(clippy::useless_conversion)]
    pub fn set_version(&mut self, version: i32) -> Result<(), ErrorStack> {
        unsafe {
            cvt(ffi::X509_REQ_set_version(
                self.0.as_ptr(),
                version as c_long,
            ))
            .map(|_| ())
        }
    }

    /// Set the issuer name.
    #[corresponds(X509_REQ_set_subject_name)]
    pub fn set_subject_name(&mut self, subject_name: &X509NameRef) -> Result<(), ErrorStack> {
        unsafe {
            cvt(ffi::X509_REQ_set_subject_name(
                self.0.as_ptr(),
                subject_name.as_ptr(),
            ))
            .map(|_| ())
        }
    }

    /// Set the public key.
    #[corresponds(X509_REQ_set_pubkey)]
    pub fn set_pubkey<T>(&mut self, key: &PKeyRef<T>) -> Result<(), ErrorStack>
    where
        T: HasPublic,
    {
        unsafe { cvt(ffi::X509_REQ_set_pubkey(self.0.as_ptr(), key.as_ptr())).map(|_| ()) }
    }

    /// Return an `X509v3Context`. This context object can be used to construct
    /// certain `X509` extensions.
    pub fn x509v3_context<'a>(&'a self, conf: Option<&'a ConfRef>) -> X509v3Context<'a> {
        unsafe {
            let mut ctx = mem::zeroed();

            ffi::X509V3_set_ctx(
                &mut ctx,
                ptr::null_mut(),
                ptr::null_mut(),
                self.0.as_ptr(),
                ptr::null_mut(),
                0,
            );

            // nodb case taken care of since we zeroed ctx above
            if let Some(conf) = conf {
                ffi::X509V3_set_nconf(&mut ctx, conf.as_ptr());
            }

            X509v3Context(ctx, PhantomData)
        }
    }

    /// Permits any number of extension fields to be added to the certificate.
    pub fn add_extensions(
        &mut self,
        extensions: &StackRef<X509Extension>,
    ) -> Result<(), ErrorStack> {
        unsafe {
            cvt(ffi::X509_REQ_add_extensions(
                self.0.as_ptr(),
                extensions.as_ptr(),
            ))
            .map(|_| ())
        }
    }

    /// Sign the request using a private key.
    #[corresponds(X509_REQ_sign)]
    pub fn sign<T>(&mut self, key: &PKeyRef<T>, hash: MessageDigest) -> Result<(), ErrorStack>
    where
        T: HasPrivate,
    {
        unsafe {
            cvt(ffi::X509_REQ_sign(
                self.0.as_ptr(),
                key.as_ptr(),
                hash.as_ptr(),
            ))
            .map(|_| ())
        }
    }

    /// Returns the `X509Req`.
    pub fn build(self) -> X509Req {
        self.0
    }
}

foreign_type_and_impl_send_sync! {
    type CType = ffi::X509_REQ;
    fn drop = ffi::X509_REQ_free;

    /// An `X509` certificate request.
    pub struct X509Req;
    /// Reference to `X509Req`.
    pub struct X509ReqRef;
}

impl X509Req {
    /// A builder for `X509Req`.
    pub fn builder() -> Result<X509ReqBuilder, ErrorStack> {
        X509ReqBuilder::new()
    }

    from_pem! {
        /// Deserializes a PEM-encoded PKCS#10 certificate request structure.
        ///
        /// The input should have a header of `-----BEGIN CERTIFICATE REQUEST-----`.
        ///
        /// This corresponds to [`PEM_read_bio_X509_REQ`].
        ///
        /// [`PEM_read_bio_X509_REQ`]: https://www.openssl.org/docs/manmaster/crypto/PEM_read_bio_X509_REQ.html
        from_pem,
        X509Req,
        ffi::PEM_read_bio_X509_REQ
    }

    from_der! {
        /// Deserializes a DER-encoded PKCS#10 certificate request structure.
        ///
        /// This corresponds to [`d2i_X509_REQ`].
        ///
        /// [`d2i_X509_REQ`]: https://www.openssl.org/docs/manmaster/crypto/d2i_X509_REQ.html
        from_der,
        X509Req,
        ffi::d2i_X509_REQ
    }
}

impl X509ReqRef {
    to_pem! {
        /// Serializes the certificate request to a PEM-encoded PKCS#10 structure.
        ///
        /// The output will have a header of `-----BEGIN CERTIFICATE REQUEST-----`.
        ///
        /// This corresponds to [`PEM_write_bio_X509_REQ`].
        ///
        /// [`PEM_write_bio_X509_REQ`]: https://www.openssl.org/docs/manmaster/crypto/PEM_write_bio_X509_REQ.html
        to_pem,
        ffi::PEM_write_bio_X509_REQ
    }

    to_der! {
        /// Serializes the certificate request to a DER-encoded PKCS#10 structure.
        ///
        /// This corresponds to [`i2d_X509_REQ`].
        ///
        /// [`i2d_X509_REQ`]: https://www.openssl.org/docs/manmaster/crypto/i2d_X509_REQ.html
        to_der,
        ffi::i2d_X509_REQ
    }

    to_pem! {
        /// Converts the request to human readable text.
        #[corresponds(X509_Req_print)]
        to_text,
        ffi::X509_REQ_print
    }

    /// Returns the numerical value of the version field of the certificate request.
    #[corresponds(X509_REQ_get_version)]
    #[allow(clippy::unnecessary_cast)]
    pub fn version(&self) -> i32 {
        unsafe { X509_REQ_get_version(self.as_ptr()) as i32 }
    }

    /// Returns the subject name of the certificate request.
    #[corresponds(X509_REQ_get_subject_name)]
    pub fn subject_name(&self) -> &X509NameRef {
        unsafe {
            let name = X509_REQ_get_subject_name(self.as_ptr());
            X509NameRef::from_const_ptr_opt(name).expect("subject name must not be null")
        }
    }

    /// Returns the public key of the certificate request.
    #[corresponds(X509_REQ_get_pubkey)]
    pub fn public_key(&self) -> Result<PKey<Public>, ErrorStack> {
        unsafe {
            let key = cvt_p(ffi::X509_REQ_get_pubkey(self.as_ptr()))?;
            Ok(PKey::from_ptr(key))
        }
    }

    /// Check if the certificate request is signed using the given public key.
    ///
    /// Returns `true` if verification succeeds.
    #[corresponds(X509_REQ_verify)]
    pub fn verify<T>(&self, key: &PKeyRef<T>) -> Result<bool, ErrorStack>
    where
        T: HasPublic,
    {
        unsafe { cvt_n(ffi::X509_REQ_verify(self.as_ptr(), key.as_ptr())).map(|n| n != 0) }
    }

    /// Returns the extensions of the certificate request.
    #[corresponds(X509_REQ_get_extensions)]
    pub fn extensions(&self) -> Result<Stack<X509Extension>, ErrorStack> {
        unsafe {
            let extensions = cvt_p(ffi::X509_REQ_get_extensions(self.as_ptr()))?;
            Ok(Stack::from_ptr(extensions))
        }
    }
}

/// The reason that a certificate was revoked.
#[derive(Debug, Copy, Clone, PartialEq, Eq)]
pub struct CrlReason(c_int);

#[allow(missing_docs)] // no need to document the constants
impl CrlReason {
    pub const UNSPECIFIED: CrlReason = CrlReason(ffi::CRL_REASON_UNSPECIFIED);
    pub const KEY_COMPROMISE: CrlReason = CrlReason(ffi::CRL_REASON_KEY_COMPROMISE);
    pub const CA_COMPROMISE: CrlReason = CrlReason(ffi::CRL_REASON_CA_COMPROMISE);
    pub const AFFILIATION_CHANGED: CrlReason = CrlReason(ffi::CRL_REASON_AFFILIATION_CHANGED);
    pub const SUPERSEDED: CrlReason = CrlReason(ffi::CRL_REASON_SUPERSEDED);
    pub const CESSATION_OF_OPERATION: CrlReason = CrlReason(ffi::CRL_REASON_CESSATION_OF_OPERATION);
    pub const CERTIFICATE_HOLD: CrlReason = CrlReason(ffi::CRL_REASON_CERTIFICATE_HOLD);
    pub const REMOVE_FROM_CRL: CrlReason = CrlReason(ffi::CRL_REASON_REMOVE_FROM_CRL);
    pub const PRIVILEGE_WITHDRAWN: CrlReason = CrlReason(ffi::CRL_REASON_PRIVILEGE_WITHDRAWN);
    pub const AA_COMPROMISE: CrlReason = CrlReason(ffi::CRL_REASON_AA_COMPROMISE);

    /// Constructs an `CrlReason` from a raw OpenSSL value.
    pub const fn from_raw(value: c_int) -> Self {
        CrlReason(value)
    }

    /// Returns the raw OpenSSL value represented by this type.
    pub const fn as_raw(&self) -> c_int {
        self.0
    }
}

foreign_type_and_impl_send_sync! {
    type CType = ffi::X509_REVOKED;
    fn drop = ffi::X509_REVOKED_free;

    /// An `X509` certificate revocation status.
    pub struct X509Revoked;
    /// Reference to `X509Revoked`.
    pub struct X509RevokedRef;
}

impl Stackable for X509Revoked {
    type StackType = ffi::stack_st_X509_REVOKED;
}

impl X509Revoked {
    from_der! {
        /// Deserializes a DER-encoded certificate revocation status
        #[corresponds(d2i_X509_REVOKED)]
        from_der,
        X509Revoked,
        ffi::d2i_X509_REVOKED
    }

    pub fn new(to_revoke: &X509Ref) -> Result<Self, ErrorStack> {
        unsafe { Ok(Self(Self::new_raw(to_revoke)?)) }
    }

    /// the caller has to ensure the pointer is freed
    unsafe fn new_raw(to_revoke: &X509Ref) -> Result<*mut ffi::X509_REVOKED, ErrorStack> {
        let result = cvt_p(ffi::X509_REVOKED_new())?;

        if ffi::X509_REVOKED_set_serialNumber(result, to_revoke.serial_number().as_ptr()) <= 0 {
            ffi::X509_REVOKED_free(result);
            return Err(ErrorStack::get());
        }
        if ffi::X509_REVOKED_set_revocationDate(result, crate::asn1::Asn1Time::now()?.as_ptr()) <= 0
        {
            ffi::X509_REVOKED_free(result);
            return Err(ErrorStack::get());
        }

        Ok(result)
    }
}

impl X509RevokedRef {
    to_der! {
        /// Serializes the certificate request to a DER-encoded certificate revocation status
        #[corresponds(d2i_X509_REVOKED)]
        to_der,
        ffi::i2d_X509_REVOKED
    }

    /// Copies the entry to a new `X509Revoked`.
    #[corresponds(X509_NAME_dup)]
    #[cfg(any(boringssl, ossl110, libressl270, awslc))]
    pub fn to_owned(&self) -> Result<X509Revoked, ErrorStack> {
        unsafe { cvt_p(ffi::X509_REVOKED_dup(self.as_ptr())).map(|n| X509Revoked::from_ptr(n)) }
    }

    /// Get the date that the certificate was revoked
    #[corresponds(X509_REVOKED_get0_revocationDate)]
    pub fn revocation_date(&self) -> &Asn1TimeRef {
        unsafe {
            let r = X509_REVOKED_get0_revocationDate(self.as_ptr() as *const _);
            assert!(!r.is_null());
            Asn1TimeRef::from_ptr(r as *mut _)
        }
    }

    /// Get the serial number of the revoked certificate
    #[corresponds(X509_REVOKED_get0_serialNumber)]
    pub fn serial_number(&self) -> &Asn1IntegerRef {
        unsafe {
            let r = X509_REVOKED_get0_serialNumber(self.as_ptr() as *const _);
            assert!(!r.is_null());
            Asn1IntegerRef::from_ptr(r as *mut _)
        }
    }

    /// Get the criticality and value of an extension.
    ///
    /// This returns None if the extension is not present or occurs multiple times.
    #[corresponds(X509_REVOKED_get_ext_d2i)]
    pub fn extension<T: ExtensionType>(&self) -> Result<Option<(bool, T::Output)>, ErrorStack> {
        let mut critical = -1;
        let out = unsafe {
            // SAFETY: self.as_ptr() is a valid pointer to an X509_REVOKED.
            let ext = ffi::X509_REVOKED_get_ext_d2i(
                self.as_ptr(),
                T::NID.as_raw(),
                &mut critical as *mut _,
                ptr::null_mut(),
            );
            // SAFETY: Extensions's contract promises that the type returned by
            // OpenSSL here is T::Output.
            T::Output::from_ptr_opt(ext as *mut _)
        };
        match (critical, out) {
            (0, Some(out)) => Ok(Some((false, out))),
            (1, Some(out)) => Ok(Some((true, out))),
            // -1 means the extension wasn't found, -2 means multiple were found.
            (-1 | -2, _) => Ok(None),
            // A critical value of 0 or 1 suggests success, but a null pointer
            // was returned so something went wrong.
            (0 | 1, None) => Err(ErrorStack::get()),
            (c_int::MIN..=-2 | 2.., _) => panic!("OpenSSL should only return -2, -1, 0, or 1 for an extension's criticality but it returned {}", critical),
        }
    }
}

/// The CRL entry extension identifying the reason for revocation see [`CrlReason`],
/// this is as defined in RFC 5280 Section 5.3.1.
pub enum ReasonCode {}

// SAFETY: CertificateIssuer is defined to be a stack of GeneralName in the RFC
// and in OpenSSL.
unsafe impl ExtensionType for ReasonCode {
    const NID: Nid = Nid::from_raw(ffi::NID_crl_reason);

    type Output = Asn1Enumerated;
}

/// The CRL entry extension identifying the issuer of a certificate used in
/// indirect CRLs, as defined in RFC 5280 Section 5.3.3.
pub enum CertificateIssuer {}

// SAFETY: CertificateIssuer is defined to be a stack of GeneralName in the RFC
// and in OpenSSL.
unsafe impl ExtensionType for CertificateIssuer {
    const NID: Nid = Nid::from_raw(ffi::NID_certificate_issuer);

    type Output = Stack<GeneralName>;
}

/// The CRL extension identifying how to access information and services for the issuer of the CRL
pub enum AuthorityInformationAccess {}

// SAFETY: AuthorityInformationAccess is defined to be a stack of AccessDescription in the RFC
// and in OpenSSL.
unsafe impl ExtensionType for AuthorityInformationAccess {
    const NID: Nid = Nid::from_raw(ffi::NID_info_access);

    type Output = Stack<AccessDescription>;
}

foreign_type_and_impl_send_sync! {
    type CType = ffi::X509_CRL;
    fn drop = ffi::X509_CRL_free;

    /// An `X509` certificate revocation list.
    pub struct X509Crl;
    /// Reference to `X509Crl`.
    pub struct X509CrlRef;
}

/// The status of a certificate in a revoction list
///
/// Corresponds to the return value from the [`X509_CRL_get0_by_*`] methods.
///
/// [`X509_CRL_get0_by_*`]: https://www.openssl.org/docs/man1.1.0/man3/X509_CRL_get0_by_serial.html
pub enum CrlStatus<'a> {
    /// The certificate is not present in the list
    NotRevoked,
    /// The certificate is in the list and is revoked
    Revoked(&'a X509RevokedRef),
    /// The certificate is in the list, but has the "removeFromCrl" status.
    ///
    /// This can occur if the certificate was revoked with the "CertificateHold"
    /// reason, and has since been unrevoked.
    RemoveFromCrl(&'a X509RevokedRef),
}

impl<'a> CrlStatus<'a> {
    // Helper used by the X509_CRL_get0_by_* methods to convert their return
    // value to the status enum.
    // Safety note: the returned CrlStatus must not outlive the owner of the
    // revoked_entry pointer.
    unsafe fn from_ffi_status(
        status: c_int,
        revoked_entry: *mut ffi::X509_REVOKED,
    ) -> CrlStatus<'a> {
        match status {
            0 => CrlStatus::NotRevoked,
            1 => {
                assert!(!revoked_entry.is_null());
                CrlStatus::Revoked(X509RevokedRef::from_ptr(revoked_entry))
            }
            2 => {
                assert!(!revoked_entry.is_null());
                CrlStatus::RemoveFromCrl(X509RevokedRef::from_ptr(revoked_entry))
            }
            _ => unreachable!(
                "{}",
                "X509_CRL_get0_by_{{serial,cert}} should only return 0, 1, or 2."
            ),
        }
    }
}

impl X509Crl {
    from_pem! {
        /// Deserializes a PEM-encoded Certificate Revocation List
        ///
        /// The input should have a header of `-----BEGIN X509 CRL-----`.
        #[corresponds(PEM_read_bio_X509_CRL)]
        from_pem,
        X509Crl,
        ffi::PEM_read_bio_X509_CRL
    }

    from_der! {
        /// Deserializes a DER-encoded Certificate Revocation List
        #[corresponds(d2i_X509_CRL)]
        from_der,
        X509Crl,
        ffi::d2i_X509_CRL
    }

    #[cfg(any(ossl110, libressl281))]
    const X509_VERSION_3: i32 = 2;
    #[cfg(any(ossl110, libressl281))]
    const X509_CRL_VERSION_2: i32 = 1;

    // if not cfg(ossl110) issuer_cert is unused
    #[allow(unused_variables)]
    pub fn new(issuer_cert: &X509Ref, conf: Option<&ConfRef>) -> Result<Self, ErrorStack> {
        unsafe {
            let crl = Self(cvt_p(ffi::X509_CRL_new())?);

            #[cfg(any(ossl110, libressl281))]
            if issuer_cert.version() >= Self::X509_VERSION_3 {
                use crate::x509::extension::AuthorityKeyIdentifier;

                #[cfg(any(ossl110, libressl251, boringssl))]
                {
                    // "if present, MUST be v2" (source: RFC 5280, page 55)
                    cvt(ffi::X509_CRL_set_version(
                        crl.as_ptr(),
                        Self::X509_CRL_VERSION_2 as c_long,
                    ))?;
                }

                cvt(ffi::X509_CRL_set_issuer_name(
                    crl.as_ptr(),
                    issuer_cert.subject_name().as_ptr(),
                ))?;

                let context = {
                    let mut ctx = std::mem::MaybeUninit::<ffi::X509V3_CTX>::zeroed();
                    ffi::X509V3_set_ctx(
                        ctx.as_mut_ptr(),
                        issuer_cert.as_ptr(),
                        std::ptr::null_mut(),
                        std::ptr::null_mut(),
                        crl.as_ptr(),
                        0,
                    );
                    let mut ctx = ctx.assume_init();

                    if let Some(conf) = conf {
                        ffi::X509V3_set_nconf(&mut ctx, conf.as_ptr());
                    }

                    X509v3Context(ctx, PhantomData)
                };

                let ext = AuthorityKeyIdentifier::new().keyid(true).build(&context)?;
                cvt(ffi::X509_CRL_add_ext(crl.as_ptr(), ext.as_ptr(), -1))?;
            }

            cfg_if!(
                if #[cfg(any(ossl110, libressl270, boringssl))] {
                    cvt(ffi::X509_CRL_set1_lastUpdate(crl.as_ptr(), Asn1Time::now()?.as_ptr())).map(|_| ())?
                } else {
                    cvt(ffi::X509_CRL_set_lastUpdate(crl.as_ptr(), Asn1Time::now()?.as_ptr())).map(|_| ())?
                }
            );

            Ok(crl)
        }
    }

    /// Note that `0` return value stands for version 1, `1` for version 2.
    #[cfg(any(ossl110, libressl281))]
    #[corresponds(X509_CRL_get_version)]
    pub fn version(&self) -> i32 {
        unsafe { ffi::X509_CRL_get_version(self.as_ptr()) as i32 }
    }

    /// use a negative value to set a time before 'now'
    pub fn set_last_update(&mut self, seconds_from_now: Option<i32>) -> Result<(), ErrorStack> {
        let time = Asn1Time::seconds_from_now(seconds_from_now.unwrap_or(0) as c_long)?;
        cfg_if!(
        if #[cfg(any(ossl110, libressl270, boringssl))] {
                unsafe {
                    cvt(ffi::X509_CRL_set1_lastUpdate(self.as_ptr(), time.as_ptr())).map(|_| ())?
                };
            } else {
                unsafe {
                    cvt(ffi::X509_CRL_set_lastUpdate(self.as_ptr(), time.as_ptr())).map(|_| ())?
                };
            }
        );

        Ok(())
    }

    pub fn set_next_update_from_now(&mut self, seconds_from_now: i32) -> Result<(), ErrorStack> {
        cfg_if!(
        if #[cfg(any(ossl110, libressl270, boringssl))] {
                unsafe {
                    cvt(ffi::X509_CRL_set1_nextUpdate(
                        self.as_ptr(),
                        Asn1Time::seconds_from_now(seconds_from_now as c_long)?.as_ptr(),
                    ))
                    .map(|_| ())?;
            }
        } else {
            unsafe {
                cvt(ffi::X509_CRL_set_nextUpdate(
                    self.as_ptr(),
                    Asn1Time::seconds_from_now(seconds_from_now as c_long)?.as_ptr(),
                ))
                .map(|_| ())?;
            }
            }
        );

        Ok(())
    }

    pub fn entry_count(&mut self) -> usize {
        self.get_revoked()
            .map(|stack| stack.len())
            .unwrap_or_default()
    }

    pub fn sign<T>(&mut self, key: &PKeyRef<T>, hash: MessageDigest) -> Result<(), ErrorStack>
    where
        T: HasPrivate,
    {
        unsafe {
            cvt(ffi::X509_CRL_sign(
                self.as_ptr(),
                key.as_ptr(),
                hash.as_ptr(),
            ))
            .map(|_| ())
        }
    }

    /// Read the value of the crl_number extensions.
    /// Returns None if the extension is not present.
    pub fn read_crl_number(&self) -> Result<Option<BigNum>, ErrorStack> {
        unsafe {
            let mut crit = 0;
            let number = Asn1Integer::from_ptr_opt(std::mem::transmute::<
                *mut libc::c_void,
                *mut ffi::ASN1_INTEGER,
            >(ffi::X509_CRL_get_ext_d2i(
                self.as_ptr(),
                ffi::NID_crl_number,
                &mut crit,
                std::ptr::null_mut(),
            )));
            match number {
                None => {
                    if crit == -1 {
                        // extension was not found
                        Ok(None)
                    } else {
                        Err(ErrorStack::get())
                    }
                }

                Some(number) => Ok(Some(number.to_bn()?)),
            }
        }
    }

    /// This is an internal function, therefore the caller is expected to ensure not to call this with a CRLv1
    /// Set the crl_number extension's value.
    /// If the extension is not present, it will be added.
    #[cfg(any(ossl110, libressl281))]
    fn set_crl_number(&mut self, value: &BigNum) -> Result<(), ErrorStack> {
        debug_assert_eq!(self.version(), Self::X509_CRL_VERSION_2);
        unsafe {
            let value = Asn1Integer::from_bn(value)?;
            cvt(ffi::X509_CRL_add1_ext_i2d(
                self.as_ptr(),
                ffi::NID_crl_number,
                std::mem::transmute::<*mut ffi::ASN1_INTEGER, *mut libc::c_void>(value.as_ptr()),
                0,
                #[allow(clippy::useless_conversion)]
                ffi::X509V3_ADD_REPLACE.try_into().expect("This is an openssl flag and should therefore always fit into the expected integer type"),
            ))
            .map(|_| ())
        }
    }

    /// Increment the crl number (or try to add the extension if not present)
    ///
    /// Returns the new crl number, unless self is a crlv1, which does not support extensions
    #[cfg(any(ossl110, libressl281))]
    pub fn increment_crl_number(&mut self) -> Result<Option<BigNum>, ErrorStack> {
        if self.version() == Self::X509_CRL_VERSION_2 {
            let new_crl_number = if let Some(mut n) = self.read_crl_number()? {
                n.add_word(1)?;
                n
            } else {
                BigNum::from_u32(1)?
            };

            self.set_crl_number(&new_crl_number)?;

            Ok(Some(new_crl_number))
        } else {
            Ok(None)
        }
    }

    /// Revoke the given certificate.
    /// This function won't produce duplicate entries in case the certificate was already revoked.
    /// Sets the CRL's last_updated time to the current time before returning irregardless of the given certificate.
    pub fn revoke(&mut self, to_revoke: &X509) -> Result<(), ErrorStack> {
        match self.get_by_cert(to_revoke) {
            CrlStatus::NotRevoked => unsafe {
                // we are not allowed to drop the revoked after adding it to the crl
                let revoked = X509Revoked::new_raw(to_revoke)?;
                if ffi::X509_CRL_add0_revoked(self.as_ptr(), revoked) == 0 {
                    return Err(ErrorStack::get());
                };
            },

            _ => { /* do nothing, already revoked */ }
        }

        self.set_last_update(Some(0))
    }
}

impl X509CrlRef {
    to_pem! {
        /// Serializes the certificate request to a PEM-encoded Certificate Revocation List.
        ///
        /// The output will have a header of `-----BEGIN X509 CRL-----`.
        #[corresponds(PEM_write_bio_X509_CRL)]
        to_pem,
        ffi::PEM_write_bio_X509_CRL
    }

    to_der! {
        /// Serializes the certificate request to a DER-encoded Certificate Revocation List.
        #[corresponds(i2d_X509_CRL)]
        to_der,
        ffi::i2d_X509_CRL
    }

    /// Get the stack of revocation entries
    pub fn get_revoked(&self) -> Option<&StackRef<X509Revoked>> {
        unsafe {
            let revoked = X509_CRL_get_REVOKED(self.as_ptr());
            if revoked.is_null() {
                None
            } else {
                Some(StackRef::from_ptr(revoked))
            }
        }
    }

    /// Returns the CRL's `lastUpdate` time.
    #[corresponds(X509_CRL_get0_lastUpdate)]
    pub fn last_update(&self) -> &Asn1TimeRef {
        unsafe {
            let date = X509_CRL_get0_lastUpdate(self.as_ptr());
            assert!(!date.is_null());
            Asn1TimeRef::from_ptr(date as *mut _)
        }
    }

    /// Returns the CRL's `nextUpdate` time.
    ///
    /// If the `nextUpdate` field is missing, returns `None`.
    #[corresponds(X509_CRL_get0_nextUpdate)]
    pub fn next_update(&self) -> Option<&Asn1TimeRef> {
        unsafe {
            let date = X509_CRL_get0_nextUpdate(self.as_ptr());
            Asn1TimeRef::from_const_ptr_opt(date)
        }
    }

    /// Get the revocation status of a certificate by its serial number
    #[corresponds(X509_CRL_get0_by_serial)]
    pub fn get_by_serial<'a>(&'a self, serial: &Asn1IntegerRef) -> CrlStatus<'a> {
        unsafe {
            let mut ret = ptr::null_mut::<ffi::X509_REVOKED>();
            let status =
                ffi::X509_CRL_get0_by_serial(self.as_ptr(), &mut ret as *mut _, serial.as_ptr());
            CrlStatus::from_ffi_status(status, ret)
        }
    }

    /// Get the revocation status of a certificate
    #[corresponds(X509_CRL_get0_by_cert)]
    pub fn get_by_cert<'a>(&'a self, cert: &X509) -> CrlStatus<'a> {
        unsafe {
            let mut ret = ptr::null_mut::<ffi::X509_REVOKED>();
            let status =
                ffi::X509_CRL_get0_by_cert(self.as_ptr(), &mut ret as *mut _, cert.as_ptr());
            CrlStatus::from_ffi_status(status, ret)
        }
    }

    /// Get the issuer name from the revocation list.
    #[corresponds(X509_CRL_get_issuer)]
    pub fn issuer_name(&self) -> &X509NameRef {
        unsafe {
            let name = X509_CRL_get_issuer(self.as_ptr());
            assert!(!name.is_null());
            X509NameRef::from_ptr(name)
        }
    }

    /// Check if the CRL is signed using the given public key.
    ///
    /// Only the signature is checked: no other checks (such as certificate chain validity)
    /// are performed.
    ///
    /// Returns `true` if verification succeeds.
    #[corresponds(X509_CRL_verify)]
    pub fn verify<T>(&self, key: &PKeyRef<T>) -> Result<bool, ErrorStack>
    where
        T: HasPublic,
    {
        unsafe { cvt_n(ffi::X509_CRL_verify(self.as_ptr(), key.as_ptr())).map(|n| n != 0) }
    }

    /// Get the criticality and value of an extension.
    ///
    /// This returns None if the extension is not present or occurs multiple times.
    #[corresponds(X509_CRL_get_ext_d2i)]
    pub fn extension<T: ExtensionType>(&self) -> Result<Option<(bool, T::Output)>, ErrorStack> {
        let mut critical = -1;
        let out = unsafe {
            // SAFETY: self.as_ptr() is a valid pointer to an X509_CRL.
            let ext = ffi::X509_CRL_get_ext_d2i(
                self.as_ptr(),
                T::NID.as_raw(),
                &mut critical as *mut _,
                ptr::null_mut(),
            );
            // SAFETY: Extensions's contract promises that the type returned by
            // OpenSSL here is T::Output.
            T::Output::from_ptr_opt(ext as *mut _)
        };
        match (critical, out) {
            (0, Some(out)) => Ok(Some((false, out))),
            (1, Some(out)) => Ok(Some((true, out))),
            // -1 means the extension wasn't found, -2 means multiple were found.
            (-1 | -2, _) => Ok(None),
            // A critical value of 0 or 1 suggests success, but a null pointer
            // was returned so something went wrong.
            (0 | 1, None) => Err(ErrorStack::get()),
            (c_int::MIN..=-2 | 2.., _) => panic!("OpenSSL should only return -2, -1, 0, or 1 for an extension's criticality but it returned {}", critical),
        }
    }
}

/// The result of peer certificate verification.
#[derive(Copy, Clone, PartialEq, Eq)]
pub struct X509VerifyResult(c_int);

impl fmt::Debug for X509VerifyResult {
    fn fmt(&self, fmt: &mut fmt::Formatter<'_>) -> fmt::Result {
        fmt.debug_struct("X509VerifyResult")
            .field("code", &self.0)
            .field("error", &self.error_string())
            .finish()
    }
}

impl fmt::Display for X509VerifyResult {
    fn fmt(&self, fmt: &mut fmt::Formatter<'_>) -> fmt::Result {
        fmt.write_str(self.error_string())
    }
}

impl Error for X509VerifyResult {}

impl X509VerifyResult {
    /// Creates an `X509VerifyResult` from a raw error number.
    ///
    /// # Safety
    ///
    /// Some methods on `X509VerifyResult` are not thread safe if the error
    /// number is invalid.
    pub unsafe fn from_raw(err: c_int) -> X509VerifyResult {
        X509VerifyResult(err)
    }

    /// Return the integer representation of an `X509VerifyResult`.
    #[allow(clippy::trivially_copy_pass_by_ref)]
    pub fn as_raw(&self) -> c_int {
        self.0
    }

    /// Return a human readable error string from the verification error.
    #[corresponds(X509_verify_cert_error_string)]
    #[allow(clippy::trivially_copy_pass_by_ref)]
    pub fn error_string(&self) -> &'static str {
        ffi::init();

        unsafe {
            let s = ffi::X509_verify_cert_error_string(self.0 as c_long);
            str::from_utf8(CStr::from_ptr(s).to_bytes()).unwrap()
        }
    }

    /// Successful peer certificate verification.
    pub const OK: X509VerifyResult = X509VerifyResult(ffi::X509_V_OK);
    /// Application verification failure.
    pub const APPLICATION_VERIFICATION: X509VerifyResult =
        X509VerifyResult(ffi::X509_V_ERR_APPLICATION_VERIFICATION);
}

foreign_type_and_impl_send_sync! {
    type CType = ffi::GENERAL_NAME;
    fn drop = ffi::GENERAL_NAME_free;

    /// An `X509` certificate alternative names.
    pub struct GeneralName;
    /// Reference to `GeneralName`.
    pub struct GeneralNameRef;
}

impl GeneralName {
    unsafe fn new(
        type_: c_int,
        asn1_type: Asn1Type,
        value: &[u8],
    ) -> Result<GeneralName, ErrorStack> {
        ffi::init();
        let gn = GeneralName::from_ptr(cvt_p(ffi::GENERAL_NAME_new())?);
        (*gn.as_ptr()).type_ = type_;
        let s = cvt_p(ffi::ASN1_STRING_type_new(asn1_type.as_raw()))?;
        ffi::ASN1_STRING_set(s, value.as_ptr().cast(), value.len().try_into().unwrap());

        #[cfg(any(boringssl, awslc))]
        {
            (*gn.as_ptr()).d.ptr = s.cast();
        }
        #[cfg(not(any(boringssl, awslc)))]
        {
            (*gn.as_ptr()).d = s.cast();
        }

        Ok(gn)
    }

    pub(crate) fn new_email(email: &[u8]) -> Result<GeneralName, ErrorStack> {
        unsafe { GeneralName::new(ffi::GEN_EMAIL, Asn1Type::IA5STRING, email) }
    }

    pub(crate) fn new_dns(dns: &[u8]) -> Result<GeneralName, ErrorStack> {
        unsafe { GeneralName::new(ffi::GEN_DNS, Asn1Type::IA5STRING, dns) }
    }

    pub(crate) fn new_uri(uri: &[u8]) -> Result<GeneralName, ErrorStack> {
        unsafe { GeneralName::new(ffi::GEN_URI, Asn1Type::IA5STRING, uri) }
    }

    pub(crate) fn new_ip(ip: IpAddr) -> Result<GeneralName, ErrorStack> {
        match ip {
            IpAddr::V4(addr) => unsafe {
                GeneralName::new(ffi::GEN_IPADD, Asn1Type::OCTET_STRING, &addr.octets())
            },
            IpAddr::V6(addr) => unsafe {
                GeneralName::new(ffi::GEN_IPADD, Asn1Type::OCTET_STRING, &addr.octets())
            },
        }
    }

    pub(crate) fn new_rid(oid: Asn1Object) -> Result<GeneralName, ErrorStack> {
        unsafe {
            ffi::init();
            let gn = cvt_p(ffi::GENERAL_NAME_new())?;
            (*gn).type_ = ffi::GEN_RID;

            #[cfg(any(boringssl, awslc))]
            {
                (*gn).d.registeredID = oid.as_ptr();
            }
            #[cfg(not(any(boringssl, awslc)))]
            {
                (*gn).d = oid.as_ptr().cast();
            }

            mem::forget(oid);

            Ok(GeneralName::from_ptr(gn))
        }
    }

    pub(crate) fn new_other_name(oid: Asn1Object, value: &[u8]) -> Result<GeneralName, ErrorStack> {
        unsafe {
            ffi::init();

            let typ = cvt_p(ffi::d2i_ASN1_TYPE(
                ptr::null_mut(),
                &mut value.as_ptr().cast(),
                value.len().try_into().unwrap(),
            ))?;

            let gn = cvt_p(ffi::GENERAL_NAME_new())?;
            (*gn).type_ = ffi::GEN_OTHERNAME;

            if let Err(e) = cvt(ffi::GENERAL_NAME_set0_othername(
                gn,
                oid.as_ptr().cast(),
                typ,
            )) {
                ffi::GENERAL_NAME_free(gn);
                return Err(e);
            }

            mem::forget(oid);

            Ok(GeneralName::from_ptr(gn))
        }
    }
}

impl GeneralNameRef {
    fn ia5_string(&self, ffi_type: c_int) -> Option<&str> {
        unsafe {
            if (*self.as_ptr()).type_ != ffi_type {
                return None;
            }

            #[cfg(any(boringssl, awslc))]
            let d = (*self.as_ptr()).d.ptr;
            #[cfg(not(any(boringssl, awslc)))]
            let d = (*self.as_ptr()).d;

            let ptr = ASN1_STRING_get0_data(d as *mut _);
            let len = ffi::ASN1_STRING_length(d as *mut _);

            #[allow(clippy::unnecessary_cast)]
            let slice = util::from_raw_parts(ptr as *const u8, len as usize);
            // IA5Strings are stated to be ASCII (specifically IA5). Hopefully
            // OpenSSL checks that when loading a certificate but if not we'll
            // use this instead of from_utf8_unchecked just in case.
            str::from_utf8(slice).ok()
        }
    }

    /// Returns the contents of this `GeneralName` if it is an `rfc822Name`.
    pub fn email(&self) -> Option<&str> {
        self.ia5_string(ffi::GEN_EMAIL)
    }

    /// Returns the contents of this `GeneralName` if it is a `directoryName`.
    pub fn directory_name(&self) -> Option<&X509NameRef> {
        unsafe {
            if (*self.as_ptr()).type_ != ffi::GEN_DIRNAME {
                return None;
            }

            #[cfg(any(boringssl, awslc))]
            let d = (*self.as_ptr()).d.ptr;
            #[cfg(not(any(boringssl, awslc)))]
            let d = (*self.as_ptr()).d;

            Some(X509NameRef::from_const_ptr(d as *const _))
        }
    }

    /// Returns the contents of this `GeneralName` if it is a `dNSName`.
    pub fn dnsname(&self) -> Option<&str> {
        self.ia5_string(ffi::GEN_DNS)
    }

    /// Returns the contents of this `GeneralName` if it is an `uniformResourceIdentifier`.
    pub fn uri(&self) -> Option<&str> {
        self.ia5_string(ffi::GEN_URI)
    }

    /// Returns the contents of this `GeneralName` if it is an `iPAddress`.
    pub fn ipaddress(&self) -> Option<&[u8]> {
        unsafe {
            if (*self.as_ptr()).type_ != ffi::GEN_IPADD {
                return None;
            }
<<<<<<< HEAD
            #[cfg(boringssl)]
            let d = std::mem::transmute::<_, *mut ffi::ASN1_STRING>((*self.as_ptr()).d);
            #[cfg(not(boringssl))]
=======
            #[cfg(any(boringssl, awslc))]
            let d: *const ffi::ASN1_STRING = std::mem::transmute((*self.as_ptr()).d);
            #[cfg(not(any(boringssl, awslc)))]
>>>>>>> 7c7b2e6c
            let d = (*self.as_ptr()).d;

            let ptr = ASN1_STRING_get0_data(d as *mut _);
            let len = ffi::ASN1_STRING_length(d as *mut _);

            #[allow(clippy::unnecessary_cast)]
            Some(util::from_raw_parts(ptr as *const u8, len as usize))
        }
    }
}

impl fmt::Debug for GeneralNameRef {
    fn fmt(&self, formatter: &mut fmt::Formatter<'_>) -> fmt::Result {
        if let Some(email) = self.email() {
            formatter.write_str(email)
        } else if let Some(dnsname) = self.dnsname() {
            formatter.write_str(dnsname)
        } else if let Some(uri) = self.uri() {
            formatter.write_str(uri)
        } else if let Some(ipaddress) = self.ipaddress() {
            let address = <[u8; 16]>::try_from(ipaddress)
                .map(IpAddr::from)
                .or_else(|_| <[u8; 4]>::try_from(ipaddress).map(IpAddr::from));
            match address {
                Ok(a) => fmt::Debug::fmt(&a, formatter),
                Err(_) => fmt::Debug::fmt(ipaddress, formatter),
            }
        } else {
            formatter.write_str("(empty)")
        }
    }
}

impl Stackable for GeneralName {
    type StackType = ffi::stack_st_GENERAL_NAME;
}

foreign_type_and_impl_send_sync! {
    type CType = ffi::DIST_POINT;
    fn drop = ffi::DIST_POINT_free;

    /// A `X509` distribution point.
    pub struct DistPoint;
    /// Reference to `DistPoint`.
    pub struct DistPointRef;
}

impl DistPointRef {
    /// Returns the name of this distribution point if it exists
    pub fn distpoint(&self) -> Option<&DistPointNameRef> {
        unsafe { DistPointNameRef::from_const_ptr_opt((*self.as_ptr()).distpoint) }
    }
}

foreign_type_and_impl_send_sync! {
    type CType = ffi::DIST_POINT_NAME;
    fn drop = ffi::DIST_POINT_NAME_free;

    /// A `X509` distribution point.
    pub struct DistPointName;
    /// Reference to `DistPointName`.
    pub struct DistPointNameRef;
}

impl DistPointNameRef {
    /// Returns the contents of this DistPointName if it is a fullname.
    pub fn fullname(&self) -> Option<&StackRef<GeneralName>> {
        unsafe {
            if (*self.as_ptr()).type_ != 0 {
                return None;
            }
            StackRef::from_const_ptr_opt((*self.as_ptr()).name.fullname)
        }
    }
}

impl Stackable for DistPoint {
    type StackType = ffi::stack_st_DIST_POINT;
}

foreign_type_and_impl_send_sync! {
    type CType = ffi::ACCESS_DESCRIPTION;
    fn drop = ffi::ACCESS_DESCRIPTION_free;

    /// `AccessDescription` of certificate authority information.
    pub struct AccessDescription;
    /// Reference to `AccessDescription`.
    pub struct AccessDescriptionRef;
}

impl AccessDescriptionRef {
    /// Returns the access method OID.
    pub fn method(&self) -> &Asn1ObjectRef {
        unsafe { Asn1ObjectRef::from_ptr((*self.as_ptr()).method) }
    }

    // Returns the access location.
    pub fn location(&self) -> &GeneralNameRef {
        unsafe { GeneralNameRef::from_ptr((*self.as_ptr()).location) }
    }
}

impl Stackable for AccessDescription {
    type StackType = ffi::stack_st_ACCESS_DESCRIPTION;
}

foreign_type_and_impl_send_sync! {
    type CType = ffi::X509_ALGOR;
    fn drop = ffi::X509_ALGOR_free;

    /// An `X509` certificate signature algorithm.
    pub struct X509Algorithm;
    /// Reference to `X509Algorithm`.
    pub struct X509AlgorithmRef;
}

impl X509AlgorithmRef {
    /// Returns the ASN.1 OID of this algorithm.
    pub fn object(&self) -> &Asn1ObjectRef {
        unsafe {
            let mut oid = ptr::null();
            X509_ALGOR_get0(&mut oid, ptr::null_mut(), ptr::null_mut(), self.as_ptr());
            Asn1ObjectRef::from_const_ptr_opt(oid).expect("algorithm oid must not be null")
        }
    }
}

foreign_type_and_impl_send_sync! {
    type CType = ffi::X509_OBJECT;
    fn drop = X509_OBJECT_free;

    /// An `X509` or an X509 certificate revocation list.
    pub struct X509Object;
    /// Reference to `X509Object`
    pub struct X509ObjectRef;
}

impl X509ObjectRef {
    pub fn x509(&self) -> Option<&X509Ref> {
        unsafe {
            let ptr = X509_OBJECT_get0_X509(self.as_ptr());
            X509Ref::from_const_ptr_opt(ptr)
        }
    }
}

impl Stackable for X509Object {
    type StackType = ffi::stack_st_X509_OBJECT;
}

cfg_if! {
    if #[cfg(any(boringssl, ossl110, libressl273, awslc))] {
        use ffi::{X509_getm_notAfter, X509_getm_notBefore, X509_up_ref, X509_get0_signature};
    } else {
        #[allow(bad_style)]
        unsafe fn X509_getm_notAfter(x: *mut ffi::X509) -> *mut ffi::ASN1_TIME {
            (*(*(*x).cert_info).validity).notAfter
        }

        #[allow(bad_style)]
        unsafe fn X509_getm_notBefore(x: *mut ffi::X509) -> *mut ffi::ASN1_TIME {
            (*(*(*x).cert_info).validity).notBefore
        }

        #[allow(bad_style)]
        unsafe fn X509_up_ref(x: *mut ffi::X509) {
            ffi::CRYPTO_add_lock(
                &mut (*x).references,
                1,
                ffi::CRYPTO_LOCK_X509,
                "mod.rs\0".as_ptr() as *const _,
                line!() as c_int,
            );
        }

        #[allow(bad_style)]
        unsafe fn X509_get0_signature(
            psig: *mut *const ffi::ASN1_BIT_STRING,
            palg: *mut *const ffi::X509_ALGOR,
            x: *const ffi::X509,
        ) {
            if !psig.is_null() {
                *psig = (*x).signature;
            }
            if !palg.is_null() {
                *palg = (*x).sig_alg;
            }
        }
    }
}

cfg_if! {
    if #[cfg(any(boringssl, ossl110, libressl350, awslc))] {
        use ffi::{
            X509_ALGOR_get0, ASN1_STRING_get0_data, X509_STORE_CTX_get0_chain, X509_set1_notAfter,
            X509_set1_notBefore, X509_REQ_get_version, X509_REQ_get_subject_name,
        };
    } else {
        use ffi::{
            ASN1_STRING_data as ASN1_STRING_get0_data,
            X509_STORE_CTX_get_chain as X509_STORE_CTX_get0_chain,
            X509_set_notAfter as X509_set1_notAfter,
            X509_set_notBefore as X509_set1_notBefore,
        };

        #[allow(bad_style)]
        unsafe fn X509_REQ_get_version(x: *mut ffi::X509_REQ) -> ::libc::c_long {
            ffi::ASN1_INTEGER_get((*(*x).req_info).version)
        }

        #[allow(bad_style)]
        unsafe fn X509_REQ_get_subject_name(x: *mut ffi::X509_REQ) -> *mut ::ffi::X509_NAME {
            (*(*x).req_info).subject
        }

        #[allow(bad_style)]
        unsafe fn X509_ALGOR_get0(
            paobj: *mut *const ffi::ASN1_OBJECT,
            pptype: *mut c_int,
            pval: *mut *mut ::libc::c_void,
            alg: *const ffi::X509_ALGOR,
        ) {
            if !paobj.is_null() {
                *paobj = (*alg).algorithm;
            }
            assert!(pptype.is_null());
            assert!(pval.is_null());
        }
    }
}

cfg_if! {
    if #[cfg(any(ossl110, boringssl, libressl270, awslc))] {
        use ffi::X509_OBJECT_get0_X509;
    } else {
        #[allow(bad_style)]
        unsafe fn X509_OBJECT_get0_X509(x: *mut ffi::X509_OBJECT) -> *mut ffi::X509 {
            if (*x).type_ == ffi::X509_LU_X509 {
                (*x).data.x509
            } else {
                ptr::null_mut()
            }
        }
    }
}

cfg_if! {
    if #[cfg(any(ossl110, libressl350, boringssl, awslc))] {
        use ffi::X509_OBJECT_free;
    } else {
        #[allow(bad_style)]
        unsafe fn X509_OBJECT_free(x: *mut ffi::X509_OBJECT) {
            ffi::X509_OBJECT_free_contents(x);
            ffi::CRYPTO_free(x as *mut libc::c_void);
        }
    }
}

cfg_if! {
    if #[cfg(any(ossl110, libressl350, boringssl, awslc))] {
        use ffi::{
            X509_CRL_get_issuer, X509_CRL_get0_nextUpdate, X509_CRL_get0_lastUpdate,
            X509_CRL_get_REVOKED,
            X509_REVOKED_get0_revocationDate, X509_REVOKED_get0_serialNumber,
        };
    } else {
        #[allow(bad_style)]
        unsafe fn X509_CRL_get0_lastUpdate(x: *const ffi::X509_CRL) -> *mut ffi::ASN1_TIME {
            (*(*x).crl).lastUpdate
        }
        #[allow(bad_style)]
        unsafe fn X509_CRL_get0_nextUpdate(x: *const ffi::X509_CRL) -> *mut ffi::ASN1_TIME {
            (*(*x).crl).nextUpdate
        }
        #[allow(bad_style)]
        unsafe fn X509_CRL_get_issuer(x: *const ffi::X509_CRL) -> *mut ffi::X509_NAME {
            (*(*x).crl).issuer
        }
        #[allow(bad_style)]
        unsafe fn X509_CRL_get_REVOKED(x: *const ffi::X509_CRL) -> *mut ffi::stack_st_X509_REVOKED {
            (*(*x).crl).revoked
        }
        #[allow(bad_style)]
        unsafe fn X509_REVOKED_get0_serialNumber(x: *const ffi::X509_REVOKED) -> *mut ffi::ASN1_INTEGER {
            (*x).serialNumber
        }
        #[allow(bad_style)]
        unsafe fn X509_REVOKED_get0_revocationDate(x: *const ffi::X509_REVOKED) -> *mut ffi::ASN1_TIME {
            (*x).revocationDate
        }
    }
}

#[derive(Copy, Clone, PartialEq, Eq)]
pub struct X509PurposeId(c_int);

impl X509PurposeId {
    pub const SSL_CLIENT: X509PurposeId = X509PurposeId(ffi::X509_PURPOSE_SSL_CLIENT);
    pub const SSL_SERVER: X509PurposeId = X509PurposeId(ffi::X509_PURPOSE_SSL_SERVER);
    pub const NS_SSL_SERVER: X509PurposeId = X509PurposeId(ffi::X509_PURPOSE_NS_SSL_SERVER);
    pub const SMIME_SIGN: X509PurposeId = X509PurposeId(ffi::X509_PURPOSE_SMIME_SIGN);
    pub const SMIME_ENCRYPT: X509PurposeId = X509PurposeId(ffi::X509_PURPOSE_SMIME_ENCRYPT);
    pub const CRL_SIGN: X509PurposeId = X509PurposeId(ffi::X509_PURPOSE_CRL_SIGN);
    pub const ANY: X509PurposeId = X509PurposeId(ffi::X509_PURPOSE_ANY);
    pub const OCSP_HELPER: X509PurposeId = X509PurposeId(ffi::X509_PURPOSE_OCSP_HELPER);
    pub const TIMESTAMP_SIGN: X509PurposeId = X509PurposeId(ffi::X509_PURPOSE_TIMESTAMP_SIGN);
    #[cfg(ossl320)]
    pub const CODE_SIGN: X509PurposeId = X509PurposeId(ffi::X509_PURPOSE_CODE_SIGN);

    /// Constructs an `X509PurposeId` from a raw OpenSSL value.
    pub fn from_raw(id: c_int) -> Self {
        X509PurposeId(id)
    }

    /// Returns the raw OpenSSL value represented by this type.
    pub fn as_raw(&self) -> c_int {
        self.0
    }
}

/// A reference to an [`X509_PURPOSE`].
pub struct X509PurposeRef(Opaque);

/// Implements a wrapper type for the static `X509_PURPOSE` table in OpenSSL.
impl ForeignTypeRef for X509PurposeRef {
    type CType = ffi::X509_PURPOSE;
}

impl X509PurposeRef {
    /// Get the internal table index of an X509_PURPOSE for a given short name. Valid short
    /// names include
    ///  - "sslclient",
    ///  - "sslserver",
    ///  - "nssslserver",
    ///  - "smimesign",
    ///  - "smimeencrypt",
    ///  - "crlsign",
    ///  - "any",
    ///  - "ocsphelper",
    ///  - "timestampsign"
    ///
    /// The index can be used with `X509PurposeRef::from_idx()` to get the purpose.
    #[allow(clippy::unnecessary_cast)]
    pub fn get_by_sname(sname: &str) -> Result<c_int, ErrorStack> {
        unsafe {
            let sname = CString::new(sname).unwrap();
            cfg_if! {
                if #[cfg(any(ossl110, libressl280, boringssl, awslc))] {
                    let purpose = cvt_n(ffi::X509_PURPOSE_get_by_sname(sname.as_ptr() as *const _))?;
                } else {
                    let purpose = cvt_n(ffi::X509_PURPOSE_get_by_sname(sname.as_ptr() as *mut _))?;
                }
            }
            Ok(purpose)
        }
    }
    /// Get an `X509PurposeRef` for a given index value. The index can be obtained from e.g.
    /// `X509PurposeRef::get_by_sname()`.
    #[corresponds(X509_PURPOSE_get0)]
    pub fn from_idx(idx: c_int) -> Result<&'static X509PurposeRef, ErrorStack> {
        unsafe {
            let ptr = cvt_p_const(ffi::X509_PURPOSE_get0(idx))?;
            Ok(X509PurposeRef::from_const_ptr(ptr))
        }
    }

    /// Get the purpose value from an X509Purpose structure. This value is one of
    /// - `X509_PURPOSE_SSL_CLIENT`
    /// - `X509_PURPOSE_SSL_SERVER`
    /// - `X509_PURPOSE_NS_SSL_SERVER`
    /// - `X509_PURPOSE_SMIME_SIGN`
    /// - `X509_PURPOSE_SMIME_ENCRYPT`
    /// - `X509_PURPOSE_CRL_SIGN`
    /// - `X509_PURPOSE_ANY`
    /// - `X509_PURPOSE_OCSP_HELPER`
    /// - `X509_PURPOSE_TIMESTAMP_SIGN`
    pub fn purpose(&self) -> X509PurposeId {
        unsafe {
            cfg_if! {
                if #[cfg(any(ossl110, libressl280, boringssl, awslc))] {
                    let x509_purpose = self.as_ptr() as *const ffi::X509_PURPOSE;
                } else {
                    let x509_purpose = self.as_ptr() as *mut ffi::X509_PURPOSE;
                }
            }
            X509PurposeId::from_raw(ffi::X509_PURPOSE_get_id(x509_purpose))
        }
    }
}<|MERGE_RESOLUTION|>--- conflicted
+++ resolved
@@ -2396,15 +2396,9 @@
             if (*self.as_ptr()).type_ != ffi::GEN_IPADD {
                 return None;
             }
-<<<<<<< HEAD
-            #[cfg(boringssl)]
-            let d = std::mem::transmute::<_, *mut ffi::ASN1_STRING>((*self.as_ptr()).d);
-            #[cfg(not(boringssl))]
-=======
             #[cfg(any(boringssl, awslc))]
             let d: *const ffi::ASN1_STRING = std::mem::transmute((*self.as_ptr()).d);
             #[cfg(not(any(boringssl, awslc)))]
->>>>>>> 7c7b2e6c
             let d = (*self.as_ptr()).d;
 
             let ptr = ASN1_STRING_get0_data(d as *mut _);
