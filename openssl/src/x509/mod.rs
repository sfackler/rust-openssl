--- conflicted
+++ resolved
@@ -129,17 +129,12 @@
 /// let cert_pem = cert.to_pem().unwrap();
 /// let pkey_pem = pkey.private_key_to_pem().unwrap();
 /// ```
-<<<<<<< HEAD
 pub struct X509Generator<'ctx> {
-    bits: u32,
-=======
-pub struct X509Generator {
->>>>>>> 9cc089a6
     days: u32,
     names: Vec<(String, String)>,
     extensions: Extensions,
     hash_type: HashType,
-    ca: Option<(&'ctx X509<'ctx>, &'ctx PKey)>
+    ca: Option<(&'ctx X509, &'ctx PKey)>
 }
 
 impl<'g, 'ctx> X509Generator<'ctx> {
@@ -160,15 +155,6 @@
         }
     }
 
-<<<<<<< HEAD
-    /// Sets desired bit length
-    pub fn set_bitlength(mut self, bits: u32) -> X509Generator<'ctx> {
-        self.bits = bits;
-        self
-    }
-
-=======
->>>>>>> 9cc089a6
     /// Sets certificate validity period in days since today
     pub fn set_valid_period(mut self, days: u32) -> X509Generator<'ctx> {
         self.days = days;
@@ -241,7 +227,7 @@
         self
     }
 
-    pub fn set_ca(mut self, ca_cert: &'ctx X509<'ctx>, ca_pkey: &'ctx PKey) -> X509Generator<'ctx> {
+    pub fn set_ca(mut self, ca_cert: &'ctx X509, ca_pkey: &'ctx PKey) -> X509Generator<'ctx> {
         self.ca = Some((ca_cert, ca_pkey));
         self
     }
@@ -352,19 +338,15 @@
             for (key, val) in iter {
                 try!(X509Generator::add_name_internal(name, &key, &val));
             }
-<<<<<<< HEAD
             
             match self.ca {
                 Some(ca_cert) => {
-                    ffi::X509_set_issuer_name(x509.handle, ffi::X509_get_issuer_name(ca_cert.0.handle));
+                    try_ssl!(ffi::X509_set_issuer_name(x509.as_ptr(), ffi::X509_get_issuer_name(ca_cert.0.as_ptr())));
                 },
                 None => {
-                    ffi::X509_set_issuer_name(x509.handle, name);
+                    try_ssl!(ffi::X509_set_issuer_name(x509.as_ptr(), name));
                 }
             }
-=======
-            try_ssl!(ffi::X509_set_issuer_name(x509.as_ptr(), name));
->>>>>>> 9cc089a6
 
             for (exttype, ext) in self.extensions.iter() {
                 try!(X509Generator::add_extension_internal(x509.as_ptr(),
@@ -373,18 +355,15 @@
             }
 
             let hash_fn = self.hash_type.evp_md();
-<<<<<<< HEAD
+
             match self.ca {
                 Some(ca_pkey) => {
-                    try_ssl!(ffi::X509_sign(x509.handle, ca_pkey.1.get_handle(), hash_fn));
+                    try_ssl!(ffi::X509_sign(x509.as_ptr(), ca_pkey.1.as_ptr(), hash_fn));
                 },
                 None => {
-                    try_ssl!(ffi::X509_sign(x509.handle, p_key.get_handle(), hash_fn));
+                    try_ssl!(ffi::X509_sign(x509.as_ptr(), p_key.as_ptr(), hash_fn));
                 }
             }
-=======
-            try_ssl!(ffi::X509_sign(x509.as_ptr(), p_key.as_ptr(), hash_fn));
->>>>>>> 9cc089a6
             Ok(x509)
         }
     }
