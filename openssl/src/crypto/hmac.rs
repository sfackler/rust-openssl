--- conflicted
+++ resolved
@@ -231,7 +231,6 @@
     #[test]
     fn test_hmac_md5() {
         // test vectors from RFC 2202
-<<<<<<< HEAD
         let tests: [(Vec<u8>, Vec<u8>, Vec<u8>); 7] = [
             (vec![0x0b_u8;16], b"Hi There".to_vec(),
              "9294727a3638bb1c13f48ef8158bfc9d".from_hex().unwrap()),
@@ -254,39 +253,12 @@
                and Larger Than One Block-Size Data".to_vec(),
              "6f630fad67cda0ee1fb1f562db3aa53e".from_hex().unwrap())
         ];
-=======
-        let tests: [(Vec<u8>, Vec<u8>, Vec<u8>); 7] =
-            [(repeat(0x0b_u8).take(16).collect(),
-              b"Hi There".to_vec(),
-              "9294727a3638bb1c13f48ef8158bfc9d".from_hex().unwrap()),
-             (b"Jefe".to_vec(),
-              b"what do ya want for nothing?".to_vec(),
-              "750c783e6ab0b503eaa86e310a5db738".from_hex().unwrap()),
-             (repeat(0xaa_u8).take(16).collect(),
-              repeat(0xdd_u8).take(50).collect(),
-              "56be34521d144c88dbb8c733f0e8b3f6".from_hex().unwrap()),
-             ("0102030405060708090a0b0c0d0e0f10111213141516171819".from_hex().unwrap(),
-              repeat(0xcd_u8).take(50).collect(),
-              "697eaf0aca3a3aea3a75164746ffaa79".from_hex().unwrap()),
-             (repeat(0x0c_u8).take(16).collect(),
-              b"Test With Truncation".to_vec(),
-              "56461ef2342edc00f9bab995690efd4c".from_hex().unwrap()),
-             (repeat(0xaa_u8).take(80).collect(),
-              b"Test Using Larger Than Block-Size Key - Hash Key First".to_vec(),
-              "6b1ab7fe4bd7bf8f0b62e6ce61b9d0cd".from_hex().unwrap()),
-             (repeat(0xaa_u8).take(80).collect(),
-              b"Test Using Larger Than Block-Size Key \
-               and Larger Than One Block-Size Data"
-                  .to_vec(),
-              "6f630fad67cda0ee1fb1f562db3aa53e".from_hex().unwrap())];
->>>>>>> 4af4183e
 
         test_hmac(MD5, &tests);
     }
 
     #[test]
     fn test_hmac_md5_recycle() {
-<<<<<<< HEAD
         let tests: [(Vec<u8>, Vec<u8>, Vec<u8>); 2] = [
             (vec![0xaa_u8;80],
              b"Test Using Larger Than Block-Size Key - Hash Key First".to_vec(),
@@ -296,17 +268,6 @@
                and Larger Than One Block-Size Data".to_vec(),
              "6f630fad67cda0ee1fb1f562db3aa53e".from_hex().unwrap())
         ];
-=======
-        let tests: [(Vec<u8>, Vec<u8>, Vec<u8>); 2] =
-            [(repeat(0xaa_u8).take(80).collect(),
-              b"Test Using Larger Than Block-Size Key - Hash Key First".to_vec(),
-              "6b1ab7fe4bd7bf8f0b62e6ce61b9d0cd".from_hex().unwrap()),
-             (repeat(0xaa_u8).take(80).collect(),
-              b"Test Using Larger Than Block-Size Key \
-               and Larger Than One Block-Size Data"
-                  .to_vec(),
-              "6f630fad67cda0ee1fb1f562db3aa53e".from_hex().unwrap())];
->>>>>>> 4af4183e
 
         let mut h = HMAC::new(MD5, &*tests[0].0);
         for i in 0..100usize {
@@ -332,7 +293,6 @@
 
     #[test]
     fn test_clone() {
-<<<<<<< HEAD
         let tests: [(Vec<u8>, Vec<u8>, Vec<u8>); 2] = [
             (vec![0xaa_u8;80],
              b"Test Using Larger Than Block-Size Key - Hash Key First".to_vec(),
@@ -342,17 +302,6 @@
                and Larger Than One Block-Size Data".to_vec(),
              "6f630fad67cda0ee1fb1f562db3aa53e".from_hex().unwrap()),
         ];
-=======
-        let tests: [(Vec<u8>, Vec<u8>, Vec<u8>); 2] =
-            [(repeat(0xaa_u8).take(80).collect(),
-              b"Test Using Larger Than Block-Size Key - Hash Key First".to_vec(),
-              "6b1ab7fe4bd7bf8f0b62e6ce61b9d0cd".from_hex().unwrap()),
-             (repeat(0xaa_u8).take(80).collect(),
-              b"Test Using Larger Than Block-Size Key \
-               and Larger Than One Block-Size Data"
-                  .to_vec(),
-              "6f630fad67cda0ee1fb1f562db3aa53e".from_hex().unwrap())];
->>>>>>> 4af4183e
         let p = tests[0].0.len() / 2;
         let h0 = HMAC::new(Type::MD5, &*tests[0].0);
 
@@ -380,7 +329,6 @@
     #[test]
     fn test_hmac_sha1() {
         // test vectors from RFC 2202
-<<<<<<< HEAD
         let tests: [(Vec<u8>, Vec<u8>, Vec<u8>); 7] = [
             (vec![0x0b_u8;20], b"Hi There".to_vec(),
              "b617318655057264e28bc0b6fb378c8ef146be00".from_hex().unwrap()),
@@ -403,39 +351,12 @@
                and Larger Than One Block-Size Data".to_vec(),
              "e8e99d0f45237d786d6bbaa7965c7808bbff1a91".from_hex().unwrap())
         ];
-=======
-        let tests: [(Vec<u8>, Vec<u8>, Vec<u8>); 7] =
-            [(repeat(0x0b_u8).take(20).collect(),
-              b"Hi There".to_vec(),
-              "b617318655057264e28bc0b6fb378c8ef146be00".from_hex().unwrap()),
-             (b"Jefe".to_vec(),
-              b"what do ya want for nothing?".to_vec(),
-              "effcdf6ae5eb2fa2d27416d5f184df9c259a7c79".from_hex().unwrap()),
-             (repeat(0xaa_u8).take(20).collect(),
-              repeat(0xdd_u8).take(50).collect(),
-              "125d7342b9ac11cd91a39af48aa17b4f63f175d3".from_hex().unwrap()),
-             ("0102030405060708090a0b0c0d0e0f10111213141516171819".from_hex().unwrap(),
-              repeat(0xcd_u8).take(50).collect(),
-              "4c9007f4026250c6bc8414f9bf50c86c2d7235da".from_hex().unwrap()),
-             (repeat(0x0c_u8).take(20).collect(),
-              b"Test With Truncation".to_vec(),
-              "4c1a03424b55e07fe7f27be1d58bb9324a9a5a04".from_hex().unwrap()),
-             (repeat(0xaa_u8).take(80).collect(),
-              b"Test Using Larger Than Block-Size Key - Hash Key First".to_vec(),
-              "aa4ae5e15272d00e95705637ce8a3b55ed402112".from_hex().unwrap()),
-             (repeat(0xaa_u8).take(80).collect(),
-              b"Test Using Larger Than Block-Size Key \
-               and Larger Than One Block-Size Data"
-                  .to_vec(),
-              "e8e99d0f45237d786d6bbaa7965c7808bbff1a91".from_hex().unwrap())];
->>>>>>> 4af4183e
 
         test_hmac(SHA1, &tests);
     }
 
     #[test]
     fn test_hmac_sha1_recycle() {
-<<<<<<< HEAD
         let tests: [(Vec<u8>, Vec<u8>, Vec<u8>); 2] = [
             (vec![0xaa_u8;80],
              b"Test Using Larger Than Block-Size Key - Hash Key First".to_vec(),
@@ -445,17 +366,6 @@
                and Larger Than One Block-Size Data".to_vec(),
              "e8e99d0f45237d786d6bbaa7965c7808bbff1a91".from_hex().unwrap())
         ];
-=======
-        let tests: [(Vec<u8>, Vec<u8>, Vec<u8>); 2] =
-            [(repeat(0xaa_u8).take(80).collect(),
-              b"Test Using Larger Than Block-Size Key - Hash Key First".to_vec(),
-              "aa4ae5e15272d00e95705637ce8a3b55ed402112".from_hex().unwrap()),
-             (repeat(0xaa_u8).take(80).collect(),
-              b"Test Using Larger Than Block-Size Key \
-               and Larger Than One Block-Size Data"
-                  .to_vec(),
-              "e8e99d0f45237d786d6bbaa7965c7808bbff1a91".from_hex().unwrap())];
->>>>>>> 4af4183e
 
         let mut h = HMAC::new(SHA1, &*tests[0].0);
         for i in 0..100usize {
@@ -468,7 +378,6 @@
 
     fn test_sha2(ty: Type, results: &[Vec<u8>]) {
         // test vectors from RFC 4231
-<<<<<<< HEAD
         let tests: [(Vec<u8>, Vec<u8>); 6] = [
             (vec![0xb_u8;20], b"Hi There".to_vec()),
             (b"Jefe".to_vec(),
@@ -480,19 +389,6 @@
              b"Test Using Larger Than Block-Size Key - Hash Key First".to_vec()),
             (vec![0xaa_u8;131],
              b"This is a test using a larger than block-size key and a \
-=======
-        let tests: [(Vec<u8>, Vec<u8>); 6] =
-            [(repeat(0xb_u8).take(20).collect(), b"Hi There".to_vec()),
-             (b"Jefe".to_vec(), b"what do ya want for nothing?".to_vec()),
-             (repeat(0xaa_u8).take(20).collect(),
-              repeat(0xdd_u8).take(50).collect()),
-             ("0102030405060708090a0b0c0d0e0f10111213141516171819".from_hex().unwrap(),
-              repeat(0xcd_u8).take(50).collect()),
-             (repeat(0xaa_u8).take(131).collect(),
-              b"Test Using Larger Than Block-Size Key - Hash Key First".to_vec()),
-             (repeat(0xaa_u8).take(131).collect(),
-              b"This is a test using a larger than block-size key and a \
->>>>>>> 4af4183e
                larger than block-size data. The key needs to be hashed \
                before being used by the HMAC algorithm."
                   .to_vec())];
