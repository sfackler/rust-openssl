use libc::{c_int, c_uint, c_ulong};
use std::io;
use std::io::prelude::*;
use std::mem;
use std::ptr;
use bio::MemBio;
use crypto::hash;
use crypto::hash::Type as HashType;
use ffi;
use ssl::error::{SslError, StreamError};
use crypto::rsa::RSA;

#[derive(Copy, Clone)]
pub enum Parts {
    Neither,
    Public,
    Both,
}

/// Represents a role an asymmetric key might be appropriate for.
#[derive(Copy, Clone)]
pub enum Role {
    Encrypt,
    Decrypt,
    Sign,
    Verify,
}

/// Type of encryption padding to use.
#[derive(Copy, Clone)]
pub enum EncryptionPadding {
    OAEP,
    PKCS1v15,
}

fn openssl_padding_code(padding: EncryptionPadding) -> c_int {
    match padding {
        EncryptionPadding::OAEP => 4,
        EncryptionPadding::PKCS1v15 => 1,
    }
}

fn openssl_hash_nid(hash: HashType) -> c_int {
    match hash {
        HashType::MD5 => 4,   // NID_md5,
        HashType::SHA1 => 64,  // NID_sha1
        HashType::SHA224 => 675, // NID_sha224
        HashType::SHA256 => 672, // NID_sha256
        HashType::SHA384 => 673, // NID_sha384
        HashType::SHA512 => 674, // NID_sha512
        HashType::RIPEMD160 => 117, // NID_ripemd160
    }
}

extern "C" {
    fn rust_EVP_PKEY_clone(pkey: *mut ffi::EVP_PKEY);
}

pub struct PKey {
    evp: *mut ffi::EVP_PKEY,
    parts: Parts,
}

unsafe impl Send for PKey {}
unsafe impl Sync for PKey {}

/// Represents a public key, optionally with a private key attached.
impl PKey {
    pub fn new() -> PKey {
        unsafe {
            ffi::init();

            PKey {
                evp: ffi::EVP_PKEY_new(),
                parts: Parts::Neither,
            }
        }
    }

    pub fn from_handle(handle: *mut ffi::EVP_PKEY, parts: Parts) -> PKey {
        ffi::init();
        assert!(!handle.is_null());

        PKey {
            evp: handle,
            parts: parts,
        }
    }

    /// Reads private key from PEM, takes ownership of handle
    pub fn private_key_from_pem<R>(reader: &mut R) -> Result<PKey, SslError>
        where R: Read
    {
        let mut mem_bio = try!(MemBio::new());
        try!(io::copy(reader, &mut mem_bio).map_err(StreamError));

        unsafe {
            let evp = try_ssl_null!(ffi::PEM_read_bio_PrivateKey(mem_bio.get_handle(),
                                                                 ptr::null_mut(),
                                                                 None,
                                                                 ptr::null_mut()));
            Ok(PKey {
                evp: evp as *mut ffi::EVP_PKEY,
                parts: Parts::Both,
            })
        }
    }

    /// Reads public key from PEM, takes ownership of handle
    pub fn public_key_from_pem<R>(reader: &mut R) -> Result<PKey, SslError>
        where R: Read
    {
        let mut mem_bio = try!(MemBio::new());
        try!(io::copy(reader, &mut mem_bio).map_err(StreamError));

        unsafe {
            let evp = try_ssl_null!(ffi::PEM_read_bio_PUBKEY(mem_bio.get_handle(),
                                                             ptr::null_mut(),
                                                             None,
                                                             ptr::null_mut()));
            Ok(PKey {
                evp: evp as *mut ffi::EVP_PKEY,
                parts: Parts::Public,
            })
        }
    }

    /// Reads an RSA private key from PEM, takes ownership of handle
    pub fn private_rsa_key_from_pem<R>(reader: &mut R) -> Result<PKey, SslError>
    where R: Read
    {
        let rsa = try!(RSA::private_key_from_pem(reader));
        unsafe {
            let evp = try_ssl_null!(ffi::EVP_PKEY_new());
            try_ssl!(ffi::EVP_PKEY_set1_RSA(evp, rsa.as_ptr()));

            Ok(PKey {
                evp: evp,
                parts: Parts::Public,
            })
        }
    }

    /// Reads an RSA public key from PEM, takes ownership of handle
    pub fn public_rsa_key_from_pem<R>(reader: &mut R) -> Result<PKey, SslError>
    where R: Read
    {
        let rsa = try!(RSA::public_key_from_pem(reader));
        unsafe {
            let evp = try_ssl_null!(ffi::EVP_PKEY_new());
            try_ssl!(ffi::EVP_PKEY_set1_RSA(evp, rsa.as_ptr()));

            Ok(PKey {
                evp: evp,
                parts: Parts::Public,
            })
        }
    }

    fn _tostr(&self, f: unsafe extern "C" fn(*mut ffi::RSA, *const *mut u8) -> c_int) -> Vec<u8> {
        unsafe {
            let rsa = ffi::EVP_PKEY_get1_RSA(self.evp);
            let len = f(rsa, ptr::null());
<<<<<<< HEAD
            if len < 0 as c_int { return vec!(); }
            let mut s = vec![0u8;len as usize];
=======
            if len < 0 as c_int {
                return vec![];
            }
            let mut s = repeat(0u8).take(len as usize).collect::<Vec<_>>();
>>>>>>> 4af4183e

            let r = f(rsa, &s.as_mut_ptr());
            ffi::RSA_free(rsa);

            s.truncate(r as usize);
            s
        }
    }

    fn _fromstr(&mut self,
                s: &[u8],
                f: unsafe extern "C" fn(*const *mut ffi::RSA, *const *const u8, c_uint)
                                        -> *mut ffi::RSA)
                -> bool {
        unsafe {
            let rsa = ptr::null_mut();
            f(&rsa, &s.as_ptr(), s.len() as c_uint);
            if !rsa.is_null() {
                ffi::EVP_PKEY_set1_RSA(self.evp, rsa) == 1
            } else {
                false
            }
        }
    }

    pub fn gen(&mut self, keysz: usize) {
        unsafe {
            let rsa = ffi::RSA_generate_key(keysz as c_int,
                                            65537 as c_ulong,
                                            ptr::null(),
                                            ptr::null());

            // XXX: 6 == NID_rsaEncryption
            ffi::EVP_PKEY_assign(self.evp, 6 as c_int, mem::transmute(rsa));

            self.parts = Parts::Both;
        }
    }

    /**
     * Returns a DER serialized form of the public key, suitable for load_pub().
     */
    pub fn save_pub(&self) -> Vec<u8> {
        self._tostr(ffi::i2d_RSA_PUBKEY)
    }

    /**
     * Loads a DER serialized form of the public key, as produced by save_pub().
     */
    pub fn load_pub(&mut self, s: &[u8]) {
        if self._fromstr(s, ffi::d2i_RSA_PUBKEY) {
            self.parts = Parts::Public;
        }
    }

    /**
     * Returns a serialized form of the public and private keys, suitable for
     * load_priv().
     */
    pub fn save_priv(&self) -> Vec<u8> {
        self._tostr(ffi::i2d_RSAPrivateKey)
    }
    /**
     * Loads a serialized form of the public and private keys, as produced by
     * save_priv().
     */
    pub fn load_priv(&mut self, s: &[u8]) {
        if self._fromstr(s, ffi::d2i_RSAPrivateKey) {
            self.parts = Parts::Both;
        }
    }

    /// Stores private key as a PEM
    // FIXME: also add password and encryption
    pub fn write_pem<W: Write>(&self,
                               writer: &mut W /* , password: Option<String> */)
                               -> Result<(), SslError> {
        let mut mem_bio = try!(MemBio::new());
        unsafe {
            try_ssl!(ffi::PEM_write_bio_PrivateKey(mem_bio.get_handle(),
                                                   self.evp,
                                                   ptr::null(),
                                                   ptr::null_mut(),
                                                   -1,
                                                   None,
                                                   ptr::null_mut()));

        }
        let mut buf = vec![];
        try!(mem_bio.read_to_end(&mut buf).map_err(StreamError));
        writer.write_all(&buf).map_err(StreamError)
    }

    /// Stores public key as a PEM
    pub fn write_pub_pem<W: Write>(&self,
                                   writer: &mut W /* , password: Option<String> */)
                                   -> Result<(), SslError> {
        let mut mem_bio = try!(MemBio::new());
        unsafe { try_ssl!(ffi::PEM_write_bio_PUBKEY(mem_bio.get_handle(), self.evp)) }
        let mut buf = vec![];
        try!(mem_bio.read_to_end(&mut buf).map_err(StreamError));
        writer.write_all(&buf).map_err(StreamError)
    }

    /**
     * Returns the size of the public key modulus.
     */
    pub fn size(&self) -> usize {
        unsafe {
            let rsa = ffi::EVP_PKEY_get1_RSA(self.evp);
            if rsa.is_null() {
                0
            } else {
                ffi::RSA_size(rsa) as usize
            }
        }
    }

    /**
     * Returns whether this pkey object can perform the specified role.
     */
    pub fn can(&self, r: Role) -> bool {
        match r {
            Role::Encrypt => {
                match self.parts {
                    Parts::Neither => false,
                    _ => true,
                }
            }
            Role::Verify => {
                match self.parts {
                    Parts::Neither => false,
                    _ => true,
                }
            }
            Role::Decrypt => {
                match self.parts {
                    Parts::Both => true,
                    _ => false,
                }
            }
            Role::Sign => {
                match self.parts {
                    Parts::Both => true,
                    _ => false,
                }
            }
        }
    }

    /**
     * Returns the maximum amount of data that can be encrypted by an encrypt()
     * call.
     */
    pub fn max_data(&self) -> usize {
        unsafe {
            let rsa = ffi::EVP_PKEY_get1_RSA(self.evp);
            if rsa.is_null() {
                return 0;
            }
            let len = ffi::RSA_size(rsa);

            // 41 comes from RSA_public_encrypt(3) for OAEP
            len as usize - 41
        }
    }

    pub fn private_encrypt_with_padding(&self, s: &[u8], padding: EncryptionPadding) -> Vec<u8> {
        unsafe {
            let rsa = ffi::EVP_PKEY_get1_RSA(self.evp);
            if rsa.is_null() {
                panic!("Could not get RSA key for encryption");
            }
            let len = ffi::RSA_size(rsa);

            assert!(s.len() < self.max_data());

            let mut r = vec![0u8;len as usize + 1];

            let rv = ffi::RSA_private_encrypt(s.len() as c_int,
                                              s.as_ptr(),
                                              r.as_mut_ptr(),
                                              rsa,
                                              openssl_padding_code(padding));

            if rv < 0 as c_int {
                // println!("{:?}", SslError::get());
                vec![]
            } else {
                r.truncate(rv as usize);
                r
            }
        }
    }

    pub fn public_encrypt_with_padding(&self, s: &[u8], padding: EncryptionPadding) -> Vec<u8> {
        unsafe {
            let rsa = ffi::EVP_PKEY_get1_RSA(self.evp);
            if rsa.is_null() {
                panic!("Could not get RSA key for encryption");
            }
            let len = ffi::RSA_size(rsa);

            assert!(s.len() < self.max_data());

            let mut r = repeat(0u8).take(len as usize + 1).collect::<Vec<_>>();

            let rv = ffi::RSA_public_encrypt(s.len() as c_int,
                                             s.as_ptr(),
                                             r.as_mut_ptr(),
                                             rsa,
                                             openssl_padding_code(padding));

            if rv < 0 as c_int {
                vec![]
            } else {
                r.truncate(rv as usize);
                r
            }
        }
    }

    pub fn private_decrypt_with_padding(&self, s: &[u8], padding: EncryptionPadding) -> Vec<u8> {
        unsafe {
            let rsa = ffi::EVP_PKEY_get1_RSA(self.evp);
            if rsa.is_null() {
                panic!("Could not get RSA key for decryption");
            }
            let len = ffi::RSA_size(rsa);

            assert_eq!(s.len() as c_int, ffi::RSA_size(rsa));

            let mut r = vec![0u8;len as usize + 1];

            let rv = ffi::RSA_private_decrypt(s.len() as c_int,
                                              s.as_ptr(),
                                              r.as_mut_ptr(),
                                              rsa,
                                              openssl_padding_code(padding));

            if rv < 0 as c_int {
                vec![]
            } else {
                r.truncate(rv as usize);
                r
            }
        }
    }

    pub fn public_decrypt_with_padding(&self, s: &[u8], padding: EncryptionPadding) -> Vec<u8> {
        unsafe {
            let rsa = ffi::EVP_PKEY_get1_RSA(self.evp);
            if rsa.is_null() {
                panic!("Could not get RSA key for decryption");
            }
            let len = ffi::RSA_size(rsa);

            assert_eq!(s.len() as c_int, ffi::RSA_size(rsa));

            let mut r = repeat(0u8).take(len as usize + 1).collect::<Vec<_>>();

            let rv = ffi::RSA_public_decrypt(s.len() as c_int,
                                             s.as_ptr(),
                                             r.as_mut_ptr(),
                                             rsa,
                                             openssl_padding_code(padding));

            if rv < 0 as c_int {
                vec![]
            } else {
                r.truncate(rv as usize);
                r
            }
        }
    }

    /**
     * Encrypts data with the public key, using OAEP padding, returning the encrypted data. The
     * supplied data must not be larger than max_data().
     */
    pub fn encrypt(&self, s: &[u8]) -> Vec<u8> {
        self.public_encrypt_with_padding(s, EncryptionPadding::OAEP)
    }

    /**
     * Encrypts data with the public key, using provided padding, returning the encrypted data. The
     * supplied data must not be larger than max_data().
     */
    pub fn encrypt_with_padding(&self, s: &[u8], padding: EncryptionPadding) -> Vec<u8> {
        self.public_encrypt_with_padding(s, padding)
    }

    /**
     * Encrypts data with the public key, using OAEP padding, returning the encrypted data. The
     * supplied data must not be larger than max_data().
     */
    pub fn public_encrypt(&self, s: &[u8]) -> Vec<u8> {
        self.public_encrypt_with_padding(s, EncryptionPadding::OAEP)
    }

    /**
     * Decrypts data with the public key, using PKCS1v15 padding, returning the decrypted data.
     */
    pub fn public_decrypt(&self, s: &[u8]) -> Vec<u8> {
        self.public_decrypt_with_padding(s, EncryptionPadding::PKCS1v15)
    }

    /**
     * Decrypts data with the private key, expecting OAEP padding, returning the decrypted data.
     */
    pub fn decrypt(&self, s: &[u8]) -> Vec<u8> {
        self.private_decrypt_with_padding(s, EncryptionPadding::OAEP)
    }

    /**
     * Decrypts data with the private key, using provided padding, returning the encrypted data. The
     * supplied data must not be larger than max_data().
     */
    pub fn decrypt_with_padding(&self, s: &[u8], padding: EncryptionPadding) -> Vec<u8> {
        self.private_decrypt_with_padding(s, padding)
    }

    /**
     * Decrypts data with the private key, expecting OAEP padding, returning the decrypted data.
     */
    pub fn private_decrypt(&self, s: &[u8]) -> Vec<u8> {
        self.private_decrypt_with_padding(s, EncryptionPadding::OAEP)
    }

    /**
     * Encrypts data with the private key, using PKCS1v15 padding, returning the encrypted data. The
     * supplied data must not be larger than max_data().
     */
    pub fn private_encrypt(&self, s: &[u8]) -> Vec<u8> {
        self.private_encrypt_with_padding(s, EncryptionPadding::PKCS1v15)
    }

    /**
     * Signs data, using OpenSSL's default scheme and adding sha256 ASN.1 information to the
     * signature.
     * The bytes to sign must be the result of a sha256 hashing;
     * returns the signature.
     */
    pub fn sign(&self, s: &[u8]) -> Vec<u8> {
        self.sign_with_hash(s, HashType::SHA256)
    }

    /**
     * Verifies a signature s (using OpenSSL's default scheme and sha256) on the SHA256 hash of a
     * message.
     * Returns true if the signature is valid, and false otherwise.
     */
    pub fn verify(&self, h: &[u8], s: &[u8]) -> bool {
        self.verify_with_hash(h, s, HashType::SHA256)
    }

    /**
     * Signs data, using OpenSSL's default scheme and add ASN.1 information for the given hash type to the
     * signature.
     * The bytes to sign must be the result of this type of hashing;
     * returns the signature.
     */
    pub fn sign_with_hash(&self, s: &[u8], hash: hash::Type) -> Vec<u8> {
        unsafe {
            let rsa = ffi::EVP_PKEY_get1_RSA(self.evp);
            if rsa.is_null() {
                panic!("Could not get RSA key for signing");
            }
            let len = ffi::RSA_size(rsa);
            let mut r = vec![0u8;len as usize + 1];

            let mut len = 0;
            let rv = ffi::RSA_sign(openssl_hash_nid(hash),
                                   s.as_ptr(),
                                   s.len() as c_uint,
                                   r.as_mut_ptr(),
                                   &mut len,
                                   rsa);

            if rv < 0 as c_int {
                vec![]
            } else {
                r.truncate(len as usize);
                r
            }
        }
    }

    pub fn verify_with_hash(&self, h: &[u8], s: &[u8], hash: hash::Type) -> bool {
        unsafe {
            let rsa = ffi::EVP_PKEY_get1_RSA(self.evp);
            if rsa.is_null() {
                panic!("Could not get RSA key for verification");
            }

            let rv = ffi::RSA_verify(openssl_hash_nid(hash),
                                     h.as_ptr(),
                                     h.len() as c_uint,
                                     s.as_ptr(),
                                     s.len() as c_uint,
                                     rsa);

            rv == 1 as c_int
        }
    }

    pub unsafe fn get_handle(&self) -> *mut ffi::EVP_PKEY {
        return self.evp;
    }

    pub fn public_eq(&self, other: &PKey) -> bool {
        unsafe { ffi::EVP_PKEY_cmp(self.evp, other.evp) == 1 }
    }
}

impl Drop for PKey {
    fn drop(&mut self) {
        unsafe {
            ffi::EVP_PKEY_free(self.evp);
        }
    }
}

impl Clone for PKey {
    fn clone(&self) -> Self {
        unsafe {
            rust_EVP_PKEY_clone(self.evp);
        }

        PKey::from_handle(self.evp, self.parts)
    }
}

#[cfg(test)]
mod tests {
    use std::path::Path;
    use std::fs::File;
    use crypto::hash::Type::{MD5, SHA1};

    #[test]
    fn test_gen_pub() {
        let mut k0 = super::PKey::new();
        let mut k1 = super::PKey::new();
        k0.gen(512);
        k1.load_pub(&k0.save_pub());
        assert_eq!(k0.save_pub(), k1.save_pub());
        assert!(k0.public_eq(&k1));
        assert_eq!(k0.size(), k1.size());
        assert!(k0.can(super::Role::Encrypt));
        assert!(k0.can(super::Role::Decrypt));
        assert!(k0.can(super::Role::Verify));
        assert!(k0.can(super::Role::Sign));
        assert!(k1.can(super::Role::Encrypt));
        assert!(!k1.can(super::Role::Decrypt));
        assert!(k1.can(super::Role::Verify));
        assert!(!k1.can(super::Role::Sign));
    }

    #[test]
    fn test_gen_priv() {
        let mut k0 = super::PKey::new();
        let mut k1 = super::PKey::new();
        k0.gen(512);
        k1.load_priv(&k0.save_priv());
        assert_eq!(k0.save_priv(), k1.save_priv());
        assert!(k0.public_eq(&k1));
        assert_eq!(k0.size(), k1.size());
        assert!(k0.can(super::Role::Encrypt));
        assert!(k0.can(super::Role::Decrypt));
        assert!(k0.can(super::Role::Verify));
        assert!(k0.can(super::Role::Sign));
        assert!(k1.can(super::Role::Encrypt));
        assert!(k1.can(super::Role::Decrypt));
        assert!(k1.can(super::Role::Verify));
        assert!(k1.can(super::Role::Sign));
    }

    #[test]
    fn test_private_key_from_pem() {
        let key_path = Path::new("test/key.pem");
        let mut file = File::open(&key_path)
                           .ok()
                           .expect("Failed to open `test/key.pem`");

        super::PKey::private_key_from_pem(&mut file).unwrap();
    }

    #[test]
    fn test_public_key_from_pem() {
        let key_path = Path::new("test/key.pem.pub");
        let mut file = File::open(&key_path)
                           .ok()
                           .expect("Failed to open `test/key.pem.pub`");

        super::PKey::public_key_from_pem(&mut file).unwrap();
    }

    #[test]
    fn test_private_rsa_key_from_pem() {
        let key_path = Path::new("test/key.pem");
        let mut file = File::open(&key_path)
                            .ok()
                            .expect("Failed to open `test/key.pem`");

        super::PKey::private_rsa_key_from_pem(&mut file).unwrap();
    }

    #[test]
    fn test_public_rsa_key_from_pem() {
        let key_path = Path::new("test/key.pem.pub");
        let mut file = File::open(&key_path)
                            .ok()
                            .expect("Failed to open `test/key.pem.pub`");

        super::PKey::public_rsa_key_from_pem(&mut file).unwrap();
    }

    #[test]
    fn test_private_encrypt() {
        let mut k0 = super::PKey::new();
        let mut k1 = super::PKey::new();
        let msg = vec![0xdeu8, 0xadu8, 0xd0u8, 0x0du8];
        k0.gen(512);
        k1.load_pub(&k0.save_pub());
        let emsg = k0.private_encrypt(&msg);
        let dmsg = k1.public_decrypt(&emsg);
        assert!(msg == dmsg);
    }

    #[test]
    fn test_public_encrypt() {
        let mut k0 = super::PKey::new();
        let mut k1 = super::PKey::new();
        let msg = vec![0xdeu8, 0xadu8, 0xd0u8, 0x0du8];
        k0.gen(512);
        k1.load_pub(&k0.save_pub());
        let emsg = k1.public_encrypt(&msg);
        let dmsg = k0.private_decrypt(&emsg);
        assert!(msg == dmsg);
    }

    #[test]
    fn test_public_encrypt_pkcs() {
        let mut k0 = super::PKey::new();
        let mut k1 = super::PKey::new();
        let msg = vec![0xdeu8, 0xadu8, 0xd0u8, 0x0du8];
        k0.gen(512);
        k1.load_pub(&k0.save_pub());
        let emsg = k1.public_encrypt_with_padding(&msg, super::EncryptionPadding::PKCS1v15);
        let dmsg = k0.private_decrypt_with_padding(&emsg, super::EncryptionPadding::PKCS1v15);
        assert!(msg == dmsg);
    }

    #[test]
    fn test_sign() {
        let mut k0 = super::PKey::new();
        let mut k1 = super::PKey::new();
        let msg = vec![0xdeu8, 0xadu8, 0xd0u8, 0x0du8];
        k0.gen(512);
        k1.load_pub(&k0.save_pub());
        let sig = k0.sign(&msg);
        let rv = k1.verify(&msg, &sig);
        assert!(rv == true);
    }

    #[test]
    fn test_sign_hashes() {
        let mut k0 = super::PKey::new();
        let mut k1 = super::PKey::new();
        let msg = vec![0xdeu8, 0xadu8, 0xd0u8, 0x0du8];
        k0.gen(512);
        k1.load_pub(&k0.save_pub());

        let sig = k0.sign_with_hash(&msg, MD5);

        assert!(k1.verify_with_hash(&msg, &sig, MD5));
        assert!(!k1.verify_with_hash(&msg, &sig, SHA1));
    }

    #[test]
    fn test_eq() {
        let mut k0 = super::PKey::new();
        let mut p0 = super::PKey::new();
        let mut k1 = super::PKey::new();
        let mut p1 = super::PKey::new();
        k0.gen(512);
        k1.gen(512);
        p0.load_pub(&k0.save_pub());
        p1.load_pub(&k1.save_pub());

        assert!(k0.public_eq(&k0));
        assert!(k1.public_eq(&k1));
        assert!(p0.public_eq(&p0));
        assert!(p1.public_eq(&p1));
        assert!(k0.public_eq(&p0));
        assert!(k1.public_eq(&p1));

        assert!(!k0.public_eq(&k1));
        assert!(!p0.public_eq(&p1));
        assert!(!k0.public_eq(&p1));
        assert!(!p0.public_eq(&k1));
    }

    #[test]
    fn test_pem() {
        let key_path = Path::new("test/key.pem");
        let mut file = File::open(&key_path)
                           .ok()
                           .expect("Failed to open `test/key.pem`");

        let key = super::PKey::private_key_from_pem(&mut file).unwrap();

        let mut priv_key = Vec::new();
        let mut pub_key = Vec::new();

        key.write_pem(&mut priv_key).unwrap();
        key.write_pub_pem(&mut pub_key).unwrap();

        // As a super-simple verification, just check that the buffers contain
        // the `PRIVATE KEY` or `PUBLIC KEY` strings.
        assert!(priv_key.windows(11).any(|s| s == b"PRIVATE KEY"));
        assert!(pub_key.windows(10).any(|s| s == b"PUBLIC KEY"));
    }

    #[test]
    #[should_panic(expected = "Could not get RSA key for encryption")]
    fn test_nokey_encrypt() {
        let mut pkey = super::PKey::new();
        pkey.load_pub(&[]);
        pkey.encrypt(&[]);
    }

    #[test]
    #[should_panic(expected = "Could not get RSA key for decryption")]
    fn test_nokey_decrypt() {
        let mut pkey = super::PKey::new();
        pkey.load_priv(&[]);
        pkey.decrypt(&[]);
    }

    #[test]
    #[should_panic(expected = "Could not get RSA key for signing")]
    fn test_nokey_sign() {
        let mut pkey = super::PKey::new();
        pkey.load_priv(&[]);
        pkey.sign(&[]);
    }

    #[test]
    #[should_panic(expected = "Could not get RSA key for verification")]
    fn test_nokey_verify() {
        let mut pkey = super::PKey::new();
        pkey.load_pub(&[]);
        pkey.verify(&[], &[]);
    }
}<|MERGE_RESOLUTION|>--- conflicted
+++ resolved
@@ -161,15 +161,10 @@
         unsafe {
             let rsa = ffi::EVP_PKEY_get1_RSA(self.evp);
             let len = f(rsa, ptr::null());
-<<<<<<< HEAD
-            if len < 0 as c_int { return vec!(); }
-            let mut s = vec![0u8;len as usize];
-=======
             if len < 0 as c_int {
                 return vec![];
             }
-            let mut s = repeat(0u8).take(len as usize).collect::<Vec<_>>();
->>>>>>> 4af4183e
+            let mut s = vec![0u8;len as usize];
 
             let r = f(rsa, &s.as_mut_ptr());
             ffi::RSA_free(rsa);
@@ -375,7 +370,7 @@
 
             assert!(s.len() < self.max_data());
 
-            let mut r = repeat(0u8).take(len as usize + 1).collect::<Vec<_>>();
+            let mut r = vec![0u8;len as usize + 1];
 
             let rv = ffi::RSA_public_encrypt(s.len() as c_int,
                                              s.as_ptr(),
@@ -429,7 +424,7 @@
 
             assert_eq!(s.len() as c_int, ffi::RSA_size(rsa));
 
-            let mut r = repeat(0u8).take(len as usize + 1).collect::<Vec<_>>();
+            let mut r = vec![0u8;len as usize + 1];
 
             let rv = ffi::RSA_public_decrypt(s.len() as c_int,
                                              s.as_ptr(),
