--- conflicted
+++ resolved
@@ -1,10 +1,5 @@
-<<<<<<< HEAD
 use std::convert::AsRef;
-use libc::{c_int};
-=======
-use std::iter::repeat;
 use libc::c_int;
->>>>>>> 4af4183e
 
 use crypto::symm_internal::evpc;
 use ffi;
@@ -88,7 +83,7 @@
     /**
      * Initializes this crypter.
      */
-    pub fn init(&self, mode: Mode, key: &[u8], iv: &[u8]) {
+    pub fn init<T: AsRef<[u8]>>(&self, mode: Mode, key: &[u8], iv: T) {
         unsafe {
             let mode = match mode {
                 Mode::Encrypt => 1 as c_int,
@@ -96,7 +91,7 @@
             };
             assert_eq!(key.len(), self.keylen as usize);
 
-            ffi::EVP_CipherInit(self.ctx, self.evp, key.as_ptr(), iv.as_ptr(), mode);
+            ffi::EVP_CipherInit(self.ctx, self.evp, key.as_ptr(), iv.as_ref().as_ptr(), mode);
         }
     }
 
@@ -122,21 +117,11 @@
         unsafe {
             let mut reslen = 0;
 
-<<<<<<< HEAD
-            ffi::EVP_CipherUpdate(
-                self.ctx,
-                dest.as_mut_ptr(),
-                &mut reslen,
-                data.as_ptr(),
-                data.len() as c_int
-            );
-=======
             ffi::EVP_CipherUpdate(self.ctx,
-                                  res.as_mut_ptr(),
+                                  dest.as_mut_ptr(),
                                   &mut reslen,
                                   data.as_ptr(),
                                   data.len() as c_int);
->>>>>>> 4af4183e
 
             reslen as usize
         }
@@ -162,13 +147,7 @@
         unsafe {
             let mut reslen = self.blocksize as c_int;
 
-<<<<<<< HEAD
-            ffi::EVP_CipherFinal(self.ctx,
-                                 dest.as_mut_ptr(),
-                                 &mut reslen);
-=======
-            ffi::EVP_CipherFinal(self.ctx, res.as_mut_ptr(), &mut reslen);
->>>>>>> 4af4183e
+            ffi::EVP_CipherFinal(self.ctx, dest.as_mut_ptr(), &mut reslen);
 
             reslen as usize
         }
@@ -187,12 +166,12 @@
  * Encrypts data, using the specified crypter type in encrypt mode with the
  * specified key and iv; returns the resulting (encrypted) data.
  */
-pub fn encrypt(t: Type, key: &[u8], iv: &[u8], data: &[u8]) -> Vec<u8> {
+pub fn encrypt<T: AsRef<[u8]>>(t: Type, key: &[u8], iv: T, data: &[u8]) -> Vec<u8> {
     let c = Crypter::new(t);
     c.init(Mode::Encrypt, key, iv);
     let mut r = c.update(data);
     let rest = c.finalize();
-    r.extend(rest);
+    r.extend(&rest);
     r
 }
 
@@ -200,12 +179,12 @@
  * Decrypts data, using the specified crypter type in decrypt mode with the
  * specified key and iv; returns the resulting (decrypted) data.
  */
-pub fn decrypt(t: Type, key: &[u8], iv: &[u8], data: &[u8]) -> Vec<u8> {
+pub fn decrypt<T: AsRef<[u8]>>(t: Type, key: &[u8], iv: T, data: &[u8]) -> Vec<u8> {
     let c = Crypter::new(t);
     c.init(Mode::Decrypt, key, iv);
     let mut r = c.update(data);
     let rest = c.finalize();
-    r.extend(rest);
+    r.extend(&rest);
     r
 }
 
@@ -275,8 +254,8 @@
             0x08u8, 0x09u8, 0x0au8, 0x0bu8, 0x0cu8, 0x0du8, 0x0eu8, 0x0fu8,
             0x88u8, 0x99u8, 0xaau8, 0xbbu8, 0xccu8, 0xddu8, 0xeeu8, 0xffu8];
         let c = super::Crypter::new(super::Type::AES_256_ECB);
+        c.pad(true);
         c.init(super::Mode::Encrypt, &k0, &[]);
-        c.pad(true);
         // block size
         let mut r_buff = vec![0;16];
         let mut w_len;
@@ -295,26 +274,27 @@
         let mut r1 = Vec::new();
         for i in 0..2 {
             w_len = c.update_buf(&p0[17*i..17*(i+1)], &mut r_buff);
-            r1.extend(&r_buff[0..w_len]);
+            r1.extend(&r_buff[..w_len]);
         }
         w_len = c.update_buf(&p0[17*2..], &mut r_buff);
-        r1.extend(&r_buff[0..w_len]);
+        r1.extend(&r_buff[..w_len]);
         w_len = c.finalize_buf(&mut r_buff);
-        r1.extend(&r_buff[0..w_len]);
+        r1.extend(&r_buff[..w_len]);
  
         c.init(super::Mode::Decrypt, &k0, &[]);
-        c.pad(true);
         r_buff = vec![0;16];
-        let mut p1 :Vec<u8> = Vec::new();
+        let mut p1 : Vec<u8> = Vec::new();
+        p1.push(0);
         for i in 0..2 {
             w_len = c.update_buf(&r0[16*i..16*(i+1)], &mut r_buff);
-            p1.extend(&r_buff[0..w_len]);
+            //p1.extend(r_buff[..w_len].to_vec());
+            p1.extend_from_slice(&r_buff[..w_len]); //This fail on empty vec
         }
         w_len = c.update_buf(&r0[16*2..], &mut r_buff);
-        p1.extend(&r_buff[0..w_len]);
+        p1.extend(&r_buff[..w_len]);
         w_len = c.finalize_buf(&mut r_buff);
-        p1.extend(&r_buff[0..w_len]);
-        assert!(p1 == p0.to_vec());
+        p1.extend(&r_buff[..w_len]);
+        assert!(p1[1..].to_vec() == p0.to_vec());
         c.init(super::Mode::Decrypt, &k0, &[]);
         let mut p2 = c.update(&r1);
         p2.extend(c.finalize());
