--- conflicted
+++ resolved
@@ -666,11 +666,7 @@
 #[cfg(feature = "sslv2")]
 fn test_sslv2_connect_failure() {
     let tcp = TcpStream::connect("127.0.0.1:15420").unwrap();
-<<<<<<< HEAD
     SslStream::connect_generic(&SslContext::new(Sslv2).unwrap(), tcp).err().unwrap();
-}
-=======
-    SslStream::new(&SslContext::new(Sslv2).unwrap(), tcp).err().unwrap();
 }
 
 run_test!(get_current_cipher, |method, stream| {
@@ -687,4 +683,3 @@
         Err(e) => panic!("connection failure: {}", e)
     }
 });
->>>>>>> 5477d10e
