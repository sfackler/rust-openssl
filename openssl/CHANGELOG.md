--- conflicted
+++ resolved
@@ -2,18 +2,16 @@
 
 ## [Unreleased]
 
-<<<<<<< HEAD
 ### Added
 
 - Added `X509Ref::name_constraints`
 - Added `X509Ref::policy_mappings`
-=======
+
 ## [v0.10.68] - 2024-10-16
 
 ### Fixed
 
 * Fixed building on Rust 1.63.0 (our MSRV) with OpenSSL 3.2 or newer.
->>>>>>> be8dcfd1
 
 ## [v0.10.67] - 2024-10-15
 
