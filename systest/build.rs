--- conflicted
+++ resolved
@@ -98,25 +98,17 @@
     cfg.skip_alias(|a| {
         // function pointers are declared without a `*` in openssl so their
         // sizeof is 1 which isn't what we want.
-<<<<<<< HEAD
         let name = a.ident();
         name == "PasswordCallback"
             || name == "pem_password_cb"
             || name == "bio_info_cb"
-            || name == "OSSL_PASSPHRASE_CALLBACK"
+            || name == "OSSL_PASSPHRASE_CALLBACK" 
             || name.starts_with("CRYPTO_EX_")
     });
 
     cfg.skip_const(|c| {
         let name = c.ident();
         name == "X509_L_ADD_DIR"
-=======
-        s == "PasswordCallback"
-            || s == "pem_password_cb"
-            || s == "bio_info_cb"
-            || s == "OSSL_PASSPHRASE_CALLBACK"
-            || s.starts_with("CRYPTO_EX_")
->>>>>>> 6a87a2ce
     });
 
     cfg.skip_struct(|s| {
