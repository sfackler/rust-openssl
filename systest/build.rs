use std::env;

#[allow(clippy::inconsistent_digit_grouping, clippy::unusual_byte_groupings)]
#[path = "../openssl-sys/build/cfgs.rs"]
mod cfgs;

fn main() {
    let mut cfg = ctest2::TestGenerator::new();
    let target = env::var("TARGET").unwrap();

    if let Ok(out) = env::var("DEP_OPENSSL_INCLUDE") {
        cfg.include(&out);
    }

    // Needed to get OpenSSL to correctly undef symbols that are already on
    // Windows like X509_NAME
    if target.contains("windows") {
        cfg.header("windows.h");

        // weird "different 'const' qualifiers" error on Windows, maybe a cl.exe
        // thing?
        if target.contains("msvc") {
            cfg.flag("/wd4090");
        }

        // https://github.com/sfackler/rust-openssl/issues/889
        cfg.define("WIN32_LEAN_AND_MEAN", None);
    }

    let openssl_version = env::var("DEP_OPENSSL_VERSION_NUMBER")
        .ok()
        .map(|v| u64::from_str_radix(&v, 16).unwrap());
    let libressl_version = env::var("DEP_OPENSSL_LIBRESSL_VERSION_NUMBER")
        .ok()
        .map(|v| u64::from_str_radix(&v, 16).unwrap());

    for c in cfgs::get(openssl_version, libressl_version) {
        cfg.cfg(c, None);
    }

    if let Ok(vars) = env::var("DEP_OPENSSL_CONF") {
        for var in vars.split(',') {
            cfg.cfg("osslconf", Some(var));
        }
    }

    cfg.header("openssl/comp.h")
        .header("openssl/dh.h")
        .header("openssl/ossl_typ.h")
        .header("openssl/stack.h")
        .header("openssl/x509.h")
        .header("openssl/bio.h")
        .header("openssl/x509v3.h")
        .header("openssl/safestack.h")
        .header("openssl/hmac.h")
        .header("openssl/ssl.h")
        .header("openssl/err.h")
        .header("openssl/rand.h")
        .header("openssl/pkcs12.h")
        .header("openssl/bn.h")
        .header("openssl/aes.h")
        .header("openssl/ocsp.h")
        .header("openssl/evp.h")
        .header("openssl/x509_vfy.h");

    if let Some(version) = openssl_version {
        cfg.header("openssl/cms.h");
        if version >= 0x10100000 {
            cfg.header("openssl/kdf.h");
        }

        if version >= 0x30000000 {
            cfg.header("openssl/provider.h");
        }
    }

    #[allow(clippy::if_same_then_else)]
    cfg.type_name(|s, is_struct, _is_union| {
        // Add some `*` on some callback parameters to get function pointer to
        // typecheck in C, especially on MSVC.
        if s == "PasswordCallback" {
            "pem_password_cb*".to_string()
        } else if s == "bio_info_cb" {
            "bio_info_cb*".to_string()
        } else if s == "_STACK" {
            "struct stack_st".to_string()
        // This logic should really be cleaned up
        } else if is_struct
            && s != "point_conversion_form_t"
            && s.chars().next().unwrap().is_lowercase()
        {
            format!("struct {}", s)
        } else if s.starts_with("stack_st_") {
            format!("struct {}", s)
        } else {
            s.to_string()
        }
    });
    cfg.skip_type(|s| {
        // function pointers are declared without a `*` in openssl so their
        // sizeof is 1 which isn't what we want.
        s == "PasswordCallback"
            || s == "pem_password_cb"
            || s == "bio_info_cb"
            || s.starts_with("CRYPTO_EX_")
    });
    cfg.skip_struct(|s| {
<<<<<<< HEAD
        s == "ProbeResult" || s == "X509_OBJECT_data" || // inline union
        s == "PKCS7_data"
=======
        s == "ProbeResult" ||
        s == "X509_OBJECT_data" || // inline union
        s == "ASN1_TYPE_value"
>>>>>>> afcefb32
    });
    cfg.skip_fn(move |s| {
        s == "CRYPTO_memcmp" ||                 // uses volatile

        // Skip some functions with function pointers on windows, not entirely
        // sure how to get them to work out...
        (target.contains("windows") && {
            s.starts_with("PEM_read_bio_") ||
            (s.starts_with("PEM_write_bio_") && s.ends_with("PrivateKey")) ||
            s == "d2i_PKCS8PrivateKey_bio" ||
            s == "i2d_PKCS8PrivateKey_bio" ||
            s == "SSL_get_ex_new_index" ||
            s == "SSL_CTX_get_ex_new_index" ||
            s == "CRYPTO_get_ex_new_index"
        })
    });
    cfg.skip_field_type(|s, field| {
        (s == "EVP_PKEY" && field == "pkey") ||      // union
            (s == "GENERAL_NAME" && field == "d") || // union
            (s == "X509_OBJECT" && field == "data") || // union
<<<<<<< HEAD
            (s == "PKCS7" && field == "d") // union
=======
            (s == "ASN1_TYPE" && field == "value") // union
>>>>>>> afcefb32
    });
    cfg.skip_signededness(|s| {
        s.ends_with("_cb")
            || s.ends_with("_CB")
            || s.ends_with("_cb_fn")
            || s.starts_with("CRYPTO_")
            || s == "PasswordCallback"
            || s.ends_with("_cb_func")
            || s.ends_with("_cb_ex")
    });
    cfg.field_name(|_s, field| {
        if field == "type_" {
            "type".to_string()
        } else {
            field.to_string()
        }
    });
    cfg.fn_cname(|rust, link_name| link_name.unwrap_or(rust).to_string());
    cfg.generate("../openssl-sys/src/lib.rs", "all.rs");
}<|MERGE_RESOLUTION|>--- conflicted
+++ resolved
@@ -105,14 +105,10 @@
             || s.starts_with("CRYPTO_EX_")
     });
     cfg.skip_struct(|s| {
-<<<<<<< HEAD
-        s == "ProbeResult" || s == "X509_OBJECT_data" || // inline union
-        s == "PKCS7_data"
-=======
         s == "ProbeResult" ||
         s == "X509_OBJECT_data" || // inline union
+        s == "PKCS7_data" ||
         s == "ASN1_TYPE_value"
->>>>>>> afcefb32
     });
     cfg.skip_fn(move |s| {
         s == "CRYPTO_memcmp" ||                 // uses volatile
@@ -133,11 +129,8 @@
         (s == "EVP_PKEY" && field == "pkey") ||      // union
             (s == "GENERAL_NAME" && field == "d") || // union
             (s == "X509_OBJECT" && field == "data") || // union
-<<<<<<< HEAD
-            (s == "PKCS7" && field == "d") // union
-=======
+            (s == "PKCS7" && field == "d") || // union
             (s == "ASN1_TYPE" && field == "value") // union
->>>>>>> afcefb32
     });
     cfg.skip_signededness(|s| {
         s.ends_with("_cb")
