--- conflicted
+++ resolved
@@ -86,12 +86,9 @@
     pub fn X509_set1_notAfter(x: *mut ::X509, tm: *const ::ASN1_TIME) -> c_int;
     pub fn X509_set1_notBefore(x: *mut ::X509, tm: *const ::ASN1_TIME) -> c_int;
     pub fn X509_get_ext_d2i(x: *const ::X509, nid: c_int, crit: *mut c_int, idx: *mut c_int) -> *mut c_void;
-<<<<<<< HEAD
     pub fn X509_NAME_add_entry_by_NID(x: *mut ::X509_NAME, field: c_int, ty: c_int, bytes: *const c_uchar, len: c_int, loc: c_int, set: c_int) -> c_int;
-=======
     pub fn X509_get_signature_nid(x: *const X509) -> c_int;
     pub fn X509_ALGOR_get0(paobj: *mut *const ::ASN1_OBJECT, pptype: *mut c_int, ppval: *mut *const c_void, alg: *const ::X509_ALGOR);
->>>>>>> 3a0d24f7
     pub fn X509_NAME_get_entry(n: *const ::X509_NAME, loc: c_int) -> *mut ::X509_NAME_ENTRY;
     pub fn X509_NAME_ENTRY_get_data(ne: *const ::X509_NAME_ENTRY) -> *mut ::ASN1_STRING;
     pub fn X509V3_EXT_nconf_nid(conf: *mut ::CONF, ctx: *mut ::X509V3_CTX, ext_nid: c_int, value: *const c_char) -> *mut ::X509_EXTENSION;
