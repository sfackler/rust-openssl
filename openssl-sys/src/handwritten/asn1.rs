--- conflicted
+++ resolved
@@ -95,10 +95,7 @@
 const_ptr_api! {
     extern "C" {
         pub fn ASN1_STRING_to_UTF8(out: *mut *mut c_uchar, s: #[const_ptr_if(any(ossl110, libressl280))] ASN1_STRING) -> c_int;
-<<<<<<< HEAD
         pub fn ASN1_STRING_type(x: #[const_ptr_if(any(ossl110, libressl280))]  ASN1_STRING) -> c_int;
-=======
         pub fn ASN1_generate_v3(str: #[const_ptr_if(any(ossl110, libressl280))] c_char, cnf: *mut X509V3_CTX) -> *mut ASN1_TYPE;
->>>>>>> d5d236b3
     }
 }