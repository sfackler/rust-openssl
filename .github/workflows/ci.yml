name: CI

on:
  pull_request:
    branches:
      - master
  push:
    branches:
      - master

env:
  RUSTFLAGS: -Dwarnings
  RUST_BACKTRACE: 1

concurrency:
  group: ${{ github.ref }}
  cancel-in-progress: true

jobs:
  rustfmt:
    name: rustfmt
    runs-on: ubuntu-latest
    steps:
      - uses: actions/checkout@v2
      - uses: sfackler/actions/rustup@master
      - uses: sfackler/actions/rustfmt@master

  clippy:
    name: clippy
    runs-on: ubuntu-latest
    steps:
      - uses: actions/checkout@v2
      - uses: sfackler/actions/rustup@master
      - run: echo "::set-output name=version::$(rustc --version)"
        id: rust-version
      - uses: actions/cache@v1
        with:
          path: ~/.cargo/registry/index
          key: index-${{ runner.os }}-${{ github.run_number }}
          restore-keys: |
            index-${{ runner.os }}-
      - run: cargo generate-lockfile
      - uses: actions/cache@v1
        with:
          path: ~/.cargo/registry/cache
          key: registry-${{ runner.os }}-${{ steps.rust-version.outputs.version }}-${{ hashFiles('Cargo.lock') }}
      - run: cargo fetch
      - uses: actions/cache@v1
        with:
          path: target
          key: target-${{ github.job }}-${{ steps.rust-version.outputs.version }}-${{ hashFiles('Cargo.lock') }}
      - run: cargo clippy --all --all-targets

  min-version:
    name: min-version
    runs-on: ubuntu-latest
    steps:
      - uses: actions/checkout@v2
      - uses: sfackler/actions/rustup@master
        with:
          version: 1.48.0
      - run: echo "::set-output name=version::$(rustc --version)"
        id: rust-version
      - uses: actions/cache@v1
        with:
          path: ~/.cargo/registry/index
          key: index-${{ runner.os }}-${{ github.run_number }}
          restore-keys: |
            index-${{ runner.os }}-
      - run: cargo generate-lockfile
      - uses: actions/cache@v1
        with:
          path: ~/.cargo/registry/cache
          key: registry-${{ runner.os }}-${{ steps.rust-version.outputs.version }}-${{ hashFiles('Cargo.lock') }}
      - run: cargo fetch
      - uses: actions/cache@v1
        with:
          path: target
          key: target-${{ github.job }}-${{ steps.rust-version.outputs.version }}-${{ hashFiles('Cargo.lock') }}
      - run: cargo check -p openssl

  windows-vcpkg:
    name: windows-vcpkg
    runs-on: windows-latest
    env:
      VCPKGRS_DYNAMIC: 1
    steps:
      - uses: actions/checkout@v2
      - uses: sfackler/actions/rustup@master
      - run: echo "::set-output name=version::$(rustc --version)"
        id: rust-version
      - run: echo "VCPKG_ROOT=$env:VCPKG_INSTALLATION_ROOT" | Out-File -FilePath $env:GITHUB_ENV -Append
      - run: vcpkg install openssl:x64-windows
      - uses: actions/cache@v1
        with:
          path: ~/.cargo/registry/index
          key: index-${{ runner.os }}-${{ github.run_number }}
          restore-keys: |
            index-${{ runner.os }}-
      - run: cargo generate-lockfile
      - uses: actions/cache@v1
        with:
          path: ~/.cargo/registry/cache
          key: registry-${{ runner.os }}-${{ steps.rust-version.outputs.version }}-${{ hashFiles('Cargo.lock') }}
      - run: cargo fetch
      - uses: actions/cache@v1
        with:
          path: target
          key: target-${{ github.job }}-${{ steps.rust-version.outputs.version }}-${{ hashFiles('Cargo.lock') }}
      - run: cargo run -p systest
      - run: cargo test -p openssl
      - run: cargo test -p openssl-errors

  macos-homebrew:
    name: macos-homebrew
    runs-on: macos-latest
    steps:
      - uses: actions/checkout@v2
      - uses: sfackler/actions/rustup@master
      - run: echo "::set-output name=version::$(rustc --version)"
        id: rust-version
      - uses: actions/cache@v1
        with:
          path: ~/.cargo/registry/index
          key: index-${{ runner.os }}-${{ github.run_number }}
          restore-keys: |
            index-${{ runner.os }}-
      - run: cargo generate-lockfile
      - uses: actions/cache@v1
        with:
          path: ~/.cargo/registry/cache
          key: registry-${{ runner.os }}-${{ steps.rust-version.outputs.version }}-${{ hashFiles('Cargo.lock') }}
      - run: cargo fetch
      # - uses: actions/cache@v1
      #   with:
      #     path: target
      #     key: target-${{ github.job }}-${{ steps.rust-version.outputs.version }}-${{ hashFiles('Cargo.lock') }}
      - run: cargo run -p systest
      - run: cargo test -p openssl
      - run: cargo test -p openssl-errors

  linux:
      strategy:
        fail-fast: false
        matrix:
          target:
            - x86_64-unknown-linux-gnu
            - i686-unknown-linux-gnu
            - arm-unknown-linux-gnueabihf
          bindgen:
            - true
            - false
          library:
            - name: openssl
              version: vendored
            - name: openssl
              version: 3.0.0
              dl-path: /
            - name: openssl
              version: 1.1.1l
              dl-path: /
            - name: openssl
              version: 1.1.0l
              dl-path: /old/1.1.0
            - name: openssl
              version: 1.0.2u
              dl-path: /old/1.0.2
            - name: openssl
              version: 1.0.1u
              dl-path: /old/1.0.1
          include:
            - target: x86_64-unknown-linux-gnu
              bindgen: true
              library:
                name: libressl
                version: 2.5.5
            - target: x86_64-unknown-linux-gnu
              bindgen: true
              library:
                name: libressl
                version: 3.4.1
            - target: x86_64-unknown-linux-gnu
              bindgen: false
              library:
                name: libressl
                version: 2.5.5
            - target: x86_64-unknown-linux-gnu
              bindgen: false
              library:
                name: libressl
<<<<<<< HEAD
                version: 3.4.1
      name: ${{ matrix.target }}-${{ matrix.library.name }}-${{ matrix.library.version }}-${{ matrix.bindgen }}
=======
                version: 3.4.2
      name: ${{ matrix.target }}-${{ matrix.library.name }}-${{ matrix.library.version }}
>>>>>>> 2bd3f7df
      runs-on: ubuntu-latest
      env:
        OPENSSL_DIR: /opt/openssl
        CARGO_TARGET_ARM_UNKNOWN_LINUX_GNUEABIHF_LINKER: arm-linux-gnueabihf-gcc
        CARGO_TARGET_ARM_UNKNOWN_LINUX_GNUEABIHF_AR: arm-linux-gnueabihf-ar
        CARGO_TARGET_ARM_UNKNOWN_LINUX_GNUEABIHF_RUNNER: qemu-arm -L /usr/arm-linux-gnueabihf
      steps:
        - uses: actions/checkout@v2
        - uses: sfackler/actions/rustup@master
        - run: echo "::set-output name=version::$(rustc --version)"
          id: rust-version
        - run: rustup target add ${{ matrix.target }}
        - name: Install packages
          run: |
            case "${{ matrix.target }}" in
            "x86_64-unknown-linux-gnu")
              exit 0
              ;;
            "i686-unknown-linux-gnu")
              packages="gcc-multilib"
              ;;
            "arm-unknown-linux-gnueabihf")
              packages="gcc-arm-linux-gnueabihf qemu-user"
              ;;
            esac

            sudo apt-get update
            sudo apt-get install -y $packages
        - run: sudo apt-get remove -y libssl-dev
        - uses: actions/cache@v2
          with:
            path: /opt/openssl
            key: openssl-${{ matrix.target }}-${{ matrix.library.name }}-${{ matrix.library.version }}-2
          if: matrix.library.version != 'vendored'
          id: openssl-cache
        - name: Build OpenSSL
          run: |
            case "${{ matrix.library.name }}" in
            "openssl")
              url="https://openssl.org/source${{ matrix.library.dl-path }}/openssl-${{ matrix.library.version }}.tar.gz"
              ;;
            "libressl")
              url="https://ftp.openbsd.org/pub/OpenBSD/LibreSSL/libressl-${{ matrix.library.version }}.tar.gz"
              ;;
            esac

            case "${{ matrix.target}}" in
            "x86_64-unknown-linux-gnu")
              OS_COMPILER=linux-x86_64
              OS_FLAGS=""
              ;;
            "i686-unknown-linux-gnu")
              OS_COMPILER=linux-elf
              OS_FLAGS=-m32
              ;;
            "arm-unknown-linux-gnueabihf")
              OS_COMPILER=linux-armv4
              OS_FLAGS=""
              export AR=arm-linux-gnueabihf-ar
              export CC=arm-linux-gnueabihf-gcc
              ;;
            esac

            mkdir /tmp/build
            cd /tmp/build

            curl -L $url | tar --strip-components=1 -xzf -

            case "${{ matrix.library.name }}" in
            "openssl")
              ./Configure --prefix=$OPENSSL_DIR --libdir=lib $OS_COMPILER -fPIC -g $OS_FLAGS no-shared
              ;;
            "libressl")
              ./configure --prefix=$OPENSSL_DIR --disable-shared --with-pic
              ;;
            esac

            make
            make install_sw
          if: matrix.library.version != 'vendored' && !steps.openssl-cache.outputs.cache-hit
        - run: |
            echo "RUST_TEST_THREADS=1" >> $GITHUB_ENV
            echo BINDGEN_EXTRA_CLANG_ARGS="--sysroot /usr/arm-linux-gnueabihf" >> $GITHUB_ENV
          if: matrix.target == 'arm-unknown-linux-gnueabihf'
        - uses: actions/cache@v1
          with:
            path: ~/.cargo/registry/index
            key: index-${{ runner.os }}-${{ github.run_number }}
            restore-keys: |
              index-${{ runner.os }}-
        - run: cargo generate-lockfile
        - uses: actions/cache@v1
          with:
            path: ~/.cargo/registry/cache
            key: registry-${{ runner.os }}-${{ steps.rust-version.outputs.version }}-${{ hashFiles('Cargo.lock') }}
        - run: cargo fetch
        - uses: actions/cache@v1
          with:
            path: target
            key: target-${{ matrix.target }}-${{ matrix.bindgen }}-${{ matrix.library.name }}-${{ matrix.library.version }}-${{ steps.rust-version.outputs.version }}-${{ hashFiles('Cargo.lock') }}
        - name: Run systest
          run: |
            if [[ "${{ matrix.library.version }}" == "vendored" ]]; then
              features="--features vendored"
            fi
            if [[ "${{ matrix.bindgen }}" == "true" ]]; then
              features="$features --features bindgen"
            fi
            cargo run --manifest-path=systest/Cargo.toml --target ${{ matrix.target }} $features
        - name: Test openssl
          run: |
            if [[ "${{ matrix.library.version }}" == "vendored" ]]; then
              features="--features vendored"
            fi
            if [[ "${{ matrix.bindgen }}" == "true" ]]; then
              features="$features --features bindgen"
            fi
            cargo test --manifest-path=openssl/Cargo.toml --target ${{ matrix.target }} $features
        - name: Test openssl-errors
          run: |
            if [[ "${{ matrix.library.version }}" == "vendored" ]]; then
              features="--features openssl-sys/vendored"
            fi
            if [[ "${{ matrix.bindgen }}" == "true" ]]; then
              features="$features --features openssl-sys/bindgen"
            fi
            cargo test --manifest-path=openssl-errors/Cargo.toml --target ${{ matrix.target }} $features<|MERGE_RESOLUTION|>--- conflicted
+++ resolved
@@ -188,13 +188,8 @@
               bindgen: false
               library:
                 name: libressl
-<<<<<<< HEAD
-                version: 3.4.1
+                version: 3.4.2
       name: ${{ matrix.target }}-${{ matrix.library.name }}-${{ matrix.library.version }}-${{ matrix.bindgen }}
-=======
-                version: 3.4.2
-      name: ${{ matrix.target }}-${{ matrix.library.name }}-${{ matrix.library.version }}
->>>>>>> 2bd3f7df
       runs-on: ubuntu-latest
       env:
         OPENSSL_DIR: /opt/openssl
